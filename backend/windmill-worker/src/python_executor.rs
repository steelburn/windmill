use std::{
    collections::{HashMap, HashSet},
    fs,
    path::Path,
    process::Stdio,
    str::FromStr,
    sync::Arc,
};

use anyhow::anyhow;
use itertools::Itertools;
use regex::Regex;
use serde_json::value::RawValue;
use tokio::{
    fs::{metadata, DirBuilder, File},
    io::AsyncReadExt,
    process::Command,
    sync::Semaphore,
    task,
};
use uuid::Uuid;
#[cfg(all(feature = "enterprise", feature = "parquet", unix))]
use windmill_common::ee_oss::{get_license_plan, LicensePlan};
use windmill_common::{
    error::{
        self,
        Error::{self},
    },
    utils::calculate_hash,
    worker::{
        copy_dir_recursively, pad_string, write_file, Connection, PythonAnnotations, WORKER_CONFIG,
    },
};

#[cfg(feature = "enterprise")]
use windmill_common::variables::get_secret_value_as_admin;

use std::env::var;
use windmill_queue::{append_logs, CanceledBy, PrecomputedAgentInfo};

lazy_static::lazy_static! {
    pub(crate) static ref PYTHON_PATH: Option<String> = var("PYTHON_PATH").ok().map(|v| {
        tracing::warn!("PYTHON_PATH is set to {} and thus python will not be managed by uv and stay static regardless of annotation and instance settings. NOT RECOMMENDED", v);
        v
    });

    pub(crate) static ref UV_PATH: String =
    var("UV_PATH").unwrap_or_else(|_| "/usr/local/bin/uv".to_string());

    static ref PY_CONCURRENT_DOWNLOADS: usize =
    var("PY_CONCURRENT_DOWNLOADS").ok().map(|flag| flag.parse().unwrap_or(20)).unwrap_or(20);


    static ref NON_ALPHANUM_CHAR: Regex = regex::Regex::new(r"[^0-9A-Za-z=.-]").unwrap();

    static ref TRUSTED_HOST: Option<String> = var("PY_TRUSTED_HOST").ok().or(var("PIP_TRUSTED_HOST").ok());
    static ref INDEX_CERT: Option<String> = var("PY_INDEX_CERT").ok().or(var("PIP_INDEX_CERT").ok());
    static ref NATIVE_CERT: bool = var("PY_NATIVE_CERT").ok().or(var("UV_NATIVE_TLS").ok()).map(|flag| flag == "true").unwrap_or(false);

    static ref RELATIVE_IMPORT_REGEX: Regex = Regex::new(r#"(import|from)\s(((u|f)\.)|\.)"#).unwrap();

    static ref EPHEMERAL_TOKEN_CMD: Option<String> = var("EPHEMERAL_TOKEN_CMD").ok();
}

const NSJAIL_CONFIG_DOWNLOAD_PY_CONTENT: &str = include_str!("../nsjail/download.py.config.proto");
const NSJAIL_CONFIG_RUN_PYTHON3_CONTENT: &str = include_str!("../nsjail/run.python3.config.proto");
const RELATIVE_PYTHON_LOADER: &str = include_str!("../loader.py");

#[cfg(all(feature = "enterprise", feature = "parquet", unix))]
use crate::global_cache::{build_tar_and_push, pull_from_tar};

#[cfg(all(feature = "enterprise", feature = "parquet", unix))]
use windmill_common::s3_helpers::OBJECT_STORE_SETTINGS;

use crate::{
    common::{
        create_args_and_out_file, get_reserved_variables, read_file, read_result,
        start_child_process, OccupancyMetrics,
    },
    handle_child::handle_child,
    worker_utils::ping_job_status,
    PyV, PyVAlias, DISABLE_NSJAIL, DISABLE_NUSER, HOME_ENV, NSJAIL_PATH, PATH_ENV,
    PIP_EXTRA_INDEX_URL, PIP_INDEX_URL, PROXY_ENVS, PY_INSTALL_DIR, TZ_ENV, UV_CACHE_DIR,
};
use windmill_common::client::AuthedClient;

#[cfg(windows)]
use crate::SYSTEM_ROOT;

pub async fn create_dependencies_dir(job_dir: &str) {
    DirBuilder::new()
        .recursive(true)
        .create(&format!("{job_dir}/dependencies"))
        .await
        .expect("could not create dependencies dir");
}

#[inline(always)]
pub fn handle_ephemeral_token(x: String) -> String {
    #[cfg(feature = "enterprise")]
    {
        if let Some(full_cmd) = EPHEMERAL_TOKEN_CMD.as_ref() {
            let mut splitted = full_cmd.split(" ");
            let cmd = splitted.next().unwrap();
            let args = splitted.collect::<Vec<&str>>();
            let output = std::process::Command::new(cmd)
                .args(args)
                .output()
                .map(|x| String::from_utf8(x.stdout).unwrap())
                .unwrap_or_else(|e| panic!("failed to execute  replace_ephemeral command: {}", e));
            let r = x.replace("EPHEMERAL_TOKEN", &output.trim());
            tracing::debug!("replaced ephemeral token: '{}'", r);
            return r;
        }
    }
    x
}

// This function only invoked during deployment of script or test run.
// And never for already deployed scripts, these have their lockfiles in PostgreSQL
// thus this function call is skipped.
/// Returns lockfile and python version
pub async fn uv_pip_compile(
    job_id: &Uuid,
    requirements: &str,
    mem_peak: &mut i32,
    canceled_by: &mut Option<CanceledBy>,
    job_dir: &str,
    conn: &Connection,
    worker_name: &str,
    w_id: &str,
    occupancy_metrics: &mut Option<&mut OccupancyMetrics>,
    py_version: PyV,
    // Debug-only flag
    no_cache: bool,
) -> error::Result<String> {
    let mut logs = String::new();
    logs.push_str(&format!("\nresolving dependencies..."));
    logs.push_str(&format!("\ncontent of requirements:\n{}\n", requirements));

    let requirements = if let Some(pip_local_dependencies) =
        WORKER_CONFIG.read().await.pip_local_dependencies.as_ref()
    {
        let deps = pip_local_dependencies.clone();
        let compiled_deps = deps.iter().map(|dep| {
            let compiled_dep = Regex::new(dep);
            match compiled_dep {
                Ok(compiled_dep) => Some(compiled_dep),
                Err(e) => {
                    tracing::warn!("regex compilation failed for Python local dependency: '{}' - it will be ignored", e);
                    return None;
                }
            }
        }).filter(|dep_maybe| dep_maybe.is_some()).map(|dep| dep.unwrap()).collect::<Vec<Regex>>();
        requirements
            .lines()
            .filter(|s| {
                if compiled_deps.iter().any(|dep| dep.is_match(s)) {
                    logs.push_str(&format!("\nignoring local dependency: {}", s));
                    return false;
                } else {
                    return true;
                }
            })
            .join("\n")
    } else {
        requirements.to_string()
    };

    let py_version_str = py_version.clone().to_string();
    // Include python version to requirements.in
    // We need it because same hash based on requirements.in can get calculated even for different python versions
    // To prevent from overwriting same requirements.in but with different python versions, we include version to hash
    let requirements = format!("# py: {}\n{}", py_version.to_string(), requirements);

    #[cfg(feature = "enterprise")]
    let requirements = replace_pip_secret(conn, w_id, &requirements, worker_name, job_id).await?;

    let req_hash = format!("py-{}", calculate_hash(&requirements));

    if !no_cache {
        if let Some(db) = conn.as_sql() {
            if let Some(cached) = sqlx::query_scalar!(
                "SELECT lockfile FROM pip_resolution_cache WHERE hash = $1",
                // Python version is included in hash,
                // hash will be the different for every python version
                req_hash
            )
            .fetch_optional(db)
            .await?
            {
                logs.push_str(&format!(
                    "\nFound cached resolution: {req_hash}, on python version: {}",
                    &py_version_str
                ));
                return Ok(cached);
            }
        }
    }

    let file = "requirements.in";

    write_file(job_dir, file, &requirements)?;

    {
        // Make sure we have python runtime installed
        py_version
            .try_get_python(job_id, mem_peak, conn, worker_name, w_id, occupancy_metrics)
            .await?;

        let mut args = vec![
            "pip",
            "compile",
            "-q",
            "--no-header",
            file,
            "--strip-extras",
            "-o",
            "requirements.txt",
            // Prefer main index over extra
            // https://docs.astral.sh/uv/pip/compatibility/#packages-that-exist-on-multiple-indexes
            // TODO: Use env variable that can be toggled from UI
            "--index-strategy",
            "unsafe-best-match",
            // Target to /tmp/windmill/cache/uv
            "--cache-dir",
            UV_CACHE_DIR,
        ];

        args.extend(["-p", &py_version_str, "--python-preference", "only-managed"]);

        if no_cache {
            args.extend(["--no-cache"]);
        }
        let pip_extra_index_url = PIP_EXTRA_INDEX_URL
            .read()
            .await
            .clone()
            .map(handle_ephemeral_token);
        if let Some(url) = pip_extra_index_url.as_ref() {
            url.split(",").for_each(|url| {
                args.extend(["--extra-index-url", url]);
            });
        }
        let pip_index_url = PIP_INDEX_URL
            .read()
            .await
            .clone()
            .map(handle_ephemeral_token);
        if let Some(url) = pip_index_url.as_ref() {
            args.extend(["--index-url", url]);
        }
        if let Some(host) = TRUSTED_HOST.as_ref() {
            args.extend(["--trusted-host", host]);
        }
        if let Some(cert_path) = INDEX_CERT.as_ref() {
            args.extend(["--cert", cert_path]);
        }
        if *NATIVE_CERT {
            args.extend(["--native-tls"]);
        }
        tracing::debug!("uv args: {:?}", args);

        #[cfg(windows)]
        let uv_cmd = "uv";

        #[cfg(unix)]
        let uv_cmd = UV_PATH.as_str();

        let mut child_cmd = Command::new(uv_cmd);
        child_cmd
            .current_dir(job_dir)
            .env_clear()
            .env("HOME", HOME_ENV.to_string())
            .env("PATH", PATH_ENV.to_string())
            .env("UV_PYTHON_INSTALL_DIR", PY_INSTALL_DIR.to_string())
            .envs(PROXY_ENVS.clone())
            .args(&args)
            .stdout(Stdio::piped())
            .stderr(Stdio::piped());

        #[cfg(windows)]
        {
            child_cmd
                .env("SystemRoot", SYSTEM_ROOT.as_str())
                .env("USERPROFILE", crate::USERPROFILE_ENV.as_str())
                .env(
                    "LOCALAPPDATA",
                    std::env::var("LOCALAPPDATA")
                        .unwrap_or_else(|_| format!("{}\\AppData\\Local", HOME_ENV.as_str())),
                )
                .env(
                    "TMP",
                    std::env::var("TMP").unwrap_or_else(|_| String::from("/tmp")),
                );
        }

        let child_process = start_child_process(child_cmd, uv_cmd).await?;
        append_logs(&job_id, &w_id, logs, conn).await;
        handle_child(
            job_id,
            conn,
            mem_peak,
            canceled_by,
            child_process,
            false,
            worker_name,
            &w_id,
            // TODO: Rename to uv-pip-compile?
            "uv",
            None,
            false,
            occupancy_metrics,
            None,
        )
        .await
        .map_err(|e| {
            Error::ExecutionErr(format!(
                "Lock file generation failed.\n\ncommand: {uv_cmd} {}\n\n{e:?}",
                args.join(" ")
            ))
        })?;
    }

    let path_lock = format!("{job_dir}/requirements.txt");
    let mut file = File::open(path_lock).await?;
    let mut req_content = "".to_string();
    file.read_to_string(&mut req_content).await?;
    let lockfile = format!(
        "# py: {}\n{}",
        py_version.to_string(),
        req_content
            .lines()
            .filter(|x| !x.trim_start().starts_with('#'))
            .map(|x| x.to_string())
            .collect::<Vec<String>>()
            .join("\n")
    );
    if let Some(db) = conn.as_sql() {
        sqlx::query!(
        "INSERT INTO pip_resolution_cache (hash, lockfile, expiration) VALUES ($1, $2, now() + ('5 mins')::interval) ON CONFLICT (hash) DO UPDATE SET lockfile = $2",
        req_hash,
        lockfile
    ).fetch_optional(db).await?;
    }

    Ok(lockfile)
}

/**
    Iterate over all python paths and if same folder has same name multiple times,
    then merge the content and put to <job_dir>/site-packages

    Solves problem with imports for some dependencies.

    Default layout (/windmill/cache/):

    dep==x.y.z
    └── X
        └── A
    dep-ext==x.y.z
    └── X
        └── B

    In this case python would be confused with finding B module.

    This function will convert it to (/<job_dir>):

    site-packages
    └── X
        ├── A
        └── B

    This way python has no problems with finding correct module
*/
#[tracing::instrument(level = "trace", skip_all)]
async fn postinstall(
    additional_python_paths: &mut Vec<String>,
    job_dir: &str,
    job: &MiniPulledJob,
    conn: &Connection,
) -> windmill_common::error::Result<()> {
    // It is guranteed that additional_python_paths only contains paths within windmill/cache/
    // All other paths you would usually expect in PYTHONPATH are NOT included. These are added in downstream
    //
    //                      <PackageName, Vec<GlobalPath>>
    let mut lookup_table: HashMap<String, Vec<String>> = HashMap::new();
    // e.g.: <"requests", ["/tmp/windmill/cache/python_311/requests==1.0.0"]>
    for path in additional_python_paths.iter() {
        for entry in fs::read_dir(&path)? {
            let entry = entry?;
            // Ignore all files, we only need directories.
            // We cannot merge files.
            if entry.file_type()?.is_dir() {
                // Short name, e.g.: requests
                let name = entry
                    .file_name()
                    .to_str()
                    .ok_or(anyhow::anyhow!("Cannot convert OsString to String"))?
                    .to_owned();

                if name == "bin" || name == "__pycache__" || name.contains("dist-info") {
                    continue;
                }

                if let Some(existing_paths) = lookup_table.get_mut(&name) {
                    tracing::debug!(
                        "Found existing package name: {:?} in {}",
                        entry.file_name(),
                        path
                    );
                    existing_paths.push(path.to_owned())
                } else {
                    lookup_table.insert(name, vec![path.to_owned()]);
                }
            }
        }
    }
    let mut paths_to_remove: HashSet<String> = HashSet::new();
    // Copy to shared dir
    for existing_paths in lookup_table.values() {
        if existing_paths.len() == 1 {
            // There is only single path for given name
            // So we skip it
            continue;
        }

        for path in existing_paths {
            copy_dir_recursively(
                Path::new(path),
                &std::path::PathBuf::from(job_dir).join("site-packages"),
            )?;
            paths_to_remove.insert(path.to_owned());
        }
    }

    if !paths_to_remove.is_empty() {
        append_logs(
            &job.id,
            &job.workspace_id,
            "\n\nCopying some packages from cache to job_dir...\n".to_string(),
            conn,
        )
        .await;
        // Remove PATHs we just moved
        additional_python_paths.retain(|e| !paths_to_remove.contains(e));
        // Instead add shared path
        additional_python_paths.insert(0, format!("{job_dir}/site-packages"));
    }
    Ok(())
}

#[tracing::instrument(level = "trace", skip_all)]
pub async fn handle_python_job(
    requirements_o: Option<&String>,
    job_dir: &str,
    worker_dir: &str,
    worker_name: &str,
    job: &MiniPulledJob,
    mem_peak: &mut i32,
    canceled_by: &mut Option<CanceledBy>,
    conn: &Connection,
    client: &AuthedClient,
    parent_runnable_path: Option<String>,
    inner_content: &String,
    shared_mount: &str,
    base_internal_url: &str,
    envs: HashMap<String, String>,
    new_args: &mut Option<HashMap<String, Box<RawValue>>>,
    occupancy_metrics: &mut OccupancyMetrics,
    precomputed_agent_info: Option<PrecomputedAgentInfo>,
) -> windmill_common::error::Result<Box<RawValue>> {
    let script_path = crate::common::use_flow_root_path(job.runnable_path());

    let annotations = PythonAnnotations::parse(inner_content);

    let (py_version, mut additional_python_paths) = handle_python_deps(
        job_dir,
        requirements_o,
        inner_content,
        &job.workspace_id,
        &script_path,
        &job.id,
        conn,
        worker_name,
        worker_dir,
        mem_peak,
        canceled_by,
        &mut Some(occupancy_metrics),
        precomputed_agent_info,
        annotations,
    )
    .await?;

    tracing::debug!("Finished handling python dependencies");
    let python_path = py_version
        .get_python(
            worker_name,
            &job.id,
            &job.workspace_id,
            mem_peak,
            conn,
            &mut Some(occupancy_metrics),
        )
        .await?;

    if !annotations.no_postinstall {
        if let Err(e) = postinstall(&mut additional_python_paths, job_dir, job, conn).await {
            tracing::error!("Postinstall stage has failed. Reason: {e}");
        }
        tracing::debug!("Finished deps postinstall stage");
    }

    {
        append_logs(
            &job.id,
            &job.workspace_id,
            format!(
                "\n\n--- PYTHON ({}) CODE EXECUTION ---\n",
                py_version.clone().to_string()
            ),
            conn,
        )
        .await;
    }
    let (
        import_loader,
        import_base64,
        import_datetime,
        module_dir_dot,
        dirs,
        last,
        transforms,
        spread,
        main_name,
        pre_spread,
    ) = prepare_wrapper(
        job_dir,
        job.is_flow_step(),
        job.preprocessed,
        job.script_entrypoint_override.as_deref(),
        inner_content,
        &script_path,
    )
    .await?;

    tracing::debug!("Finished preparing wrapper");

    let apply_preprocessor = pre_spread.is_some();

    create_args_and_out_file(&client, job, job_dir, conn).await?;
    tracing::debug!("Finished preparing wrapper");

    let preprocessor = if let Some(pre_spread) = pre_spread {
        format!(
            r#"if inner_script.preprocessor is None or not callable(inner_script.preprocessor):
        raise ValueError("preprocessor function is missing")
    else:
        pre_args = {{}}
        {pre_spread}
        for k, v in list(pre_args.items()):
            if v == '<function call>':
                del pre_args[k]
        kwargs = inner_script.preprocessor(**pre_args)
        kwrags_json = res_to_json(kwargs)    
        with open("args.json", 'w') as f:
            f.write(kwrags_json)"#
        )
    } else {
        "".to_string()
    };

    let postprocessor = get_result_postprocessor(annotations.skip_result_postprocessing);

    let os_main_override = if let Some(main_override) = main_name.as_ref() {
        format!("os.environ[\"MAIN_OVERRIDE\"] = \"{main_override}\"\n")
    } else {
        String::new()
    };
    let main_override = main_name.unwrap_or_else(|| "main".to_string());
    let wrapper_content: String = format!(
        r#"
import os
import json
{import_loader}
{import_base64}
{import_datetime}
import traceback
import sys
{os_main_override}
from {module_dir_dot} import {last} as inner_script
import re

with open("args.json") as f:
    kwargs = json.load(f, strict=False)
args = {{}}
{transforms}

def to_b_64(v: bytes):
    import base64
    b64 = base64.b64encode(v)
    return b64.decode('ascii')

replace_invalid_fields = re.compile(r'(?:\bNaN\b|\\*\\u0000|Infinity|\-Infinity)')

result_json = os.path.join(os.path.abspath(os.path.dirname(__file__)), "result.json")

def res_to_json(res):
    typ = type(res)
    if typ.__name__ == 'DataFrame':
        if typ.__module__ == 'pandas.core.frame':
            res = res.values.tolist()
        elif typ.__module__ == 'polars.dataframe.frame':
            res = res.rows()
    elif typ.__name__ == 'bytes':
        res = to_b_64(res)
    elif typ.__name__ == 'dict':
        for k, v in res.items():
            if type(v).__name__ == 'bytes':
                res[k] = to_b_64(v)
    unprocessed = json.dumps(res, separators=(',', ':'), default=str).replace('\n', '')
    return {postprocessor}

try:
    {preprocessor}
    {spread}
    for k, v in list(args.items()):
        if v == '<function call>':
            del args[k]
    if inner_script.{main_override} is None or not callable(inner_script.{main_override}):
        raise ValueError("{main_override} function is missing")
    res = inner_script.{main_override}(**args)
    res_json = res_to_json(res)
    with open(result_json, 'w') as f:
        f.write(res_json)
except BaseException as e:
    exc_type, exc_value, exc_traceback = sys.exc_info()
    tb = traceback.format_tb(exc_traceback)
    with open(result_json, 'w') as f:
        err = {{ "message": str(e), "name": e.__class__.__name__, "stack": '\n'.join(tb[1:]) }}
        extra = e.__dict__ 
        if extra and len(extra) > 0:
            err['extra'] = extra
        flow_node_id = os.environ.get('WM_FLOW_STEP_ID')
        if flow_node_id:
            err['step_id'] = flow_node_id
        err_json = json.dumps(err, separators=(',', ':'), default=str).replace('\n', '')
        f.write(err_json)
        sys.exit(1)
"#,
    );
    write_file(job_dir, "wrapper.py", &wrapper_content)?;

    tracing::debug!("Finished writing wrapper");

    let mut reserved_variables =
        get_reserved_variables(job, &client.token, conn, parent_runnable_path).await?;

    // Add /tmp/windmill/cache/python_x_y_z/global-site-packages to PYTHONPATH.
    // Usefull if certain wheels needs to be preinstalled before execution.
    let global_site_packages_path = py_version.to_cache_dir(true) + "/global-site-packages";
    let additional_python_paths_folders = {
        let mut paths = additional_python_paths.clone();
        if std::fs::metadata(&global_site_packages_path).is_ok() {
            // We want global_site_packages_path to be included in additonal_python_paths_folders, but
            // we don't want it to be included in global_site_packages_path.
            // The reason for this is that additional_python_paths_folders is used to fill PYTHONPATH env variable for jailed script
            // When global_site_packages_path used to place mount point of wheels to the jail config.
            // Since we handle mount of global_site_packages on our own, we don't want it to be mounted automatically.
            // We do this because existence of every wheel in cache is mandatory and if it is not there and nsjail expects it, it is a bug.
            // On the other side global_site_packages is purely optional.
            // NOTE: This behaviour can be changed in future, so verification of wheels can be delegated from nsjail to windmill
            paths.insert(0, global_site_packages_path.clone());
            //    ^^^^^^ ^
            // We also want this be priorotized, that's why we insert it to the beginning
        }
        paths.iter().join(":")
    };

    #[cfg(windows)]
    let additional_python_paths_folders = additional_python_paths_folders.replace(":", ";");

    if !*DISABLE_NSJAIL {
        let shared_deps = additional_python_paths
            .into_iter()
            .map(|pp| {
                format!(
                    r#"
mount {{
    src: "{pp}"
    dst: "{pp}"
    is_bind: true
    rw: false
}}
        "#
                )
            })
            .join("\n");
        let _ = write_file(
            job_dir,
            "run.config.proto",
            &NSJAIL_CONFIG_RUN_PYTHON3_CONTENT
                .replace("{JOB_DIR}", job_dir)
                .replace("{PY_INSTALL_DIR}", PY_INSTALL_DIR)
                .replace("{CLONE_NEWUSER}", &(!*DISABLE_NUSER).to_string())
                .replace("{SHARED_MOUNT}", shared_mount)
                .replace("{SHARED_DEPENDENCIES}", shared_deps.as_str())
                .replace("{GLOBAL_SITE_PACKAGES}", &global_site_packages_path)
                .replace("{MAIN}", format!("{dirs}/{last}").as_str())
                .replace(
                    "{ADDITIONAL_PYTHON_PATHS}",
                    additional_python_paths_folders.as_str(),
                ),
        )?;
    } else {
        reserved_variables.insert("PYTHONPATH".to_string(), additional_python_paths_folders);
    }

    tracing::info!(
        workspace_id = %job.workspace_id,
        "started python code execution {}",
        job.id
    );

    let child = if !*DISABLE_NSJAIL {
        let mut nsjail_cmd = Command::new(NSJAIL_PATH.as_str());
        nsjail_cmd
            .current_dir(job_dir)
            .env_clear()
            // inject PYTHONPATH here - for some reason I had to do it in nsjail conf
            .envs(reserved_variables)
            .envs(PROXY_ENVS.clone())
            .env("PATH", PATH_ENV.as_str())
            .env("TZ", TZ_ENV.as_str())
            .env("BASE_INTERNAL_URL", base_internal_url)
            .env("BASE_URL", base_internal_url)
            .args(vec![
                "--config",
                "run.config.proto",
                "--",
                &python_path,
                "-u",
                "-m",
                "wrapper",
            ])
            .stdout(Stdio::piped())
            .stderr(Stdio::piped());
        start_child_process(nsjail_cmd, NSJAIL_PATH.as_str()).await?
    } else {
        let mut python_cmd = Command::new(&python_path);

        let args = vec!["-u", "-m", "wrapper"];
        python_cmd
            .current_dir(job_dir)
            .env_clear()
            .envs(envs)
            .envs(reserved_variables)
            .env("PATH", PATH_ENV.as_str())
            .env("TZ", TZ_ENV.as_str())
            .env("BASE_INTERNAL_URL", base_internal_url)
            .env("HOME", HOME_ENV.as_str())
            .args(args)
            .stdout(Stdio::piped())
            .stderr(Stdio::piped());

        #[cfg(windows)]
        {
            python_cmd.env("SystemRoot", SYSTEM_ROOT.as_str());
            python_cmd.env("USERPROFILE", crate::USERPROFILE_ENV.as_str());
            python_cmd.env(
                "LOCALAPPDATA",
                std::env::var("LOCALAPPDATA")
                    .unwrap_or_else(|_| format!("{}\\AppData\\Local", HOME_ENV.as_str())),
            );
        }

        start_child_process(python_cmd, &python_path).await?
    };

    handle_child(
        &job.id,
        conn,
        mem_peak,
        canceled_by,
        child,
        !*DISABLE_NSJAIL,
        worker_name,
        &job.workspace_id,
        "python run",
        job.timeout,
        false,
        &mut Some(occupancy_metrics),
        None,
    )
    .await?;

    if apply_preprocessor {
        let args = read_file(&format!("{job_dir}/args.json"))
            .await
            .map_err(|e| {
                error::Error::internal_err(format!(
                    "error while reading args from preprocessing: {e:#}"
                ))
            })?;
        let args: HashMap<String, Box<RawValue>> =
            serde_json::from_str(args.get()).map_err(|e| {
                error::Error::internal_err(format!(
                    "error while deserializing args from preprocessing: {e:#}"
                ))
            })?;
        *new_args = Some(args.clone());
    }

    read_result(job_dir).await
}

async fn prepare_wrapper(
    job_dir: &str,
    job_is_flow_step: bool,
    job_preprocessed: Option<bool>,
    job_script_entrypoint_override: Option<&str>,
    inner_content: &str,
    script_path: &str,
) -> error::Result<(
    &'static str,
    &'static str,
    &'static str,
    String,
    String,
    String,
    String,
    String,
    Option<String>,
    Option<String>,
)> {
    let main_override = job_script_entrypoint_override.as_deref();
    let apply_preprocessor = !job_is_flow_step && job_preprocessed == Some(false);

    let relative_imports = RELATIVE_IMPORT_REGEX.is_match(&inner_content);

    let script_path_splitted = script_path.split("/").map(|x| {
        if x.starts_with(|x: char| x.is_ascii_digit()) {
            format!("_{}", x)
        } else {
            x.to_string()
        }
    });
    let dirs_full = script_path_splitted
        .clone()
        .take(script_path_splitted.clone().count() - 1)
        .join("/")
        .replace("-", "_")
        .replace("@", ".");
    let dirs = if dirs_full.len() > 0 {
        dirs_full
            .strip_prefix("/")
            .unwrap_or(&dirs_full)
            .to_string()
    } else {
        "tmp".to_string()
    };
    let last = script_path_splitted
        .clone()
        .last()
        .unwrap()
        .replace("-", "_")
        .replace(" ", "_")
        .to_lowercase();
    let module_dir = format!("{}/{}", job_dir, dirs);
    tokio::fs::create_dir_all(format!("{module_dir}/")).await?;

    let _ = write_file(&module_dir, &format!("{last}.py"), inner_content)?;
    if relative_imports {
        let _ = write_file(job_dir, "loader.py", RELATIVE_PYTHON_LOADER)?;
    }

    let sig = windmill_parser_py::parse_python_signature(
        inner_content,
        main_override.map(ToString::to_string),
        false,
    )?;

    let pre_sig = if apply_preprocessor {
        Some(windmill_parser_py::parse_python_signature(
            inner_content,
            Some("preprocessor".to_string()),
            false,
        )?)
    } else {
        None
    };

    // transforms should be applied based on the signature of the first function called
    let init_sig = pre_sig.as_ref().unwrap_or(&sig);

    let transforms = init_sig
        .args
        .iter()
        .map(|x| match x.typ {
            windmill_parser::Typ::Bytes => {
                let name = &x.name;
                format!(
                    "if \"{name}\" in kwargs and kwargs[\"{name}\"] is not None:\n    \
                                     kwargs[\"{name}\"] = base64.b64decode(kwargs[\"{name}\"])\n",
                )
            }
            windmill_parser::Typ::Datetime => {
                let name = &x.name;
                format!(
                    "if \"{name}\" in kwargs and kwargs[\"{name}\"] is not None:\n    \
                                     kwargs[\"{name}\"] = datetime.fromisoformat(kwargs[\"{name}\"])\n",
                )
            }
            _ => "".to_string(),
        })
        .collect::<Vec<String>>()
        .join("");

    let import_loader = if relative_imports {
        "import loader"
    } else {
        ""
    };
    let import_base64 = if init_sig
        .args
        .iter()
        .any(|x| x.typ == windmill_parser::Typ::Bytes)
    {
        "import base64"
    } else {
        ""
    };
    let import_datetime = if init_sig
        .args
        .iter()
        .any(|x| x.typ == windmill_parser::Typ::Datetime)
    {
        "from datetime import datetime"
    } else {
        ""
    };
    let spread = if sig.star_kwargs {
        "args = kwargs".to_string()
    } else {
        sig.args
            .into_iter()
            .map(|x| {
                let name = &x.name;
                if x.default.is_none() {
                    format!("args[\"{name}\"] = kwargs.get(\"{name}\")")
                } else {
                    format!(
                        r#"args["{name}"] = kwargs.get("{name}")
    if args["{name}"] is None:
        del args["{name}"]"#
                    )
                }
            })
            .join("\n    ")
    };

    let pre_spread = if let Some(pre_sig) = pre_sig {
        let spread = if pre_sig.star_kwargs {
            "pre_args = kwargs".to_string()
        } else {
            pre_sig
                .args
                .into_iter()
                .map(|x| {
                    let name = &x.name;
                    if x.default.is_none() {
                        format!("pre_args[\"{name}\"] = kwargs.get(\"{name}\")")
                    } else {
                        format!(
                            r#"pre_args["{name}"] = kwargs.get("{name}")
        if pre_args["{name}"] is None:
            del pre_args["{name}"]"#
                        )
                    }
                })
                .join("\n        ")
        };
        Some(spread)
    } else {
        None
    };

    let module_dir_dot = dirs.replace("/", ".").replace("-", "_");

    Ok((
        import_loader,
        import_base64,
        import_datetime,
        module_dir_dot,
        dirs,
        last,
        transforms,
        spread,
        main_override.map(ToString::to_string),
        pre_spread,
    ))
}

#[cfg(feature = "enterprise")]
async fn replace_pip_secret(
    conn: &Connection,
    w_id: &str,
    req: &str,
    worker_name: &str,
    job_id: &Uuid,
) -> error::Result<String> {
    if let Some(db) = conn.as_sql() {
        if PIP_SECRET_VARIABLE.is_match(req) {
            let mut joined = "".to_string();
            for req in req.lines() {
                let nreq = if PIP_SECRET_VARIABLE.is_match(req) {
                    let capture = PIP_SECRET_VARIABLE.captures(req);
                    let variable = capture.unwrap().get(1).unwrap().as_str();
                    if !variable.contains("/PIP_SECRET_") {
                        return Err(error::Error::internal_err(format!(
                        "invalid secret variable in pip requirements, (last part of path ma): {}",
                        req
                    )));
                    }
                    let secret = get_secret_value_as_admin(db, w_id, variable).await?;
                    tracing::info!(
                        worker = %worker_name,
                        job_id = %job_id,
                        workspace_id = %w_id,
                        "found secret variable in pip requirements: {}",
                        req
                    );
                    PIP_SECRET_VARIABLE
                        .replace(req, secret.as_str())
                        .to_string()
                } else {
                    req.to_string()
                };
                joined.push_str(&nreq);
                joined.push_str("\n");
            }

            Ok(joined)
        } else {
            Ok(req.to_string())
        }
    } else {
        Ok(req.to_string())
    }
}

async fn handle_python_deps(
    job_dir: &str,
    requirements_o: Option<&String>,
    inner_content: &str,
    w_id: &str,
    script_path: &str,
    job_id: &Uuid,
    conn: &Connection,
    worker_name: &str,
    worker_dir: &str,
    mem_peak: &mut i32,
    canceled_by: &mut Option<CanceledBy>,
    occupancy_metrics: &mut Option<&mut OccupancyMetrics>,
    precomputed_agent_info: Option<PrecomputedAgentInfo>,
    annotations: PythonAnnotations,
) -> error::Result<(PyV, Vec<String>)> {
    create_dependencies_dir(job_dir).await;

    let mut additional_python_paths: Vec<String> = WORKER_CONFIG
        .read()
        .await
        .additional_python_paths
        .clone()
        .unwrap_or_else(|| vec![])
        .clone();

<<<<<<< HEAD
    let mut requirements;
    let compilation_error_hint;
    let mut annotated_pyv = None;
    let mut annotated_pyv_numeric = None;
    let is_deployed = requirements_o.is_some();
    let instance_pyv = PyVersion::from_instance_version(job_id, w_id, db).await;
    let annotations = windmill_common::worker::PythonAnnotations::parse(inner_content);
    let requirements = match requirements_o {
        Some(r) => r,
        None => {
            let mut already_visited = vec![];

            let (returned_requirements, returned_hint) =
                windmill_parser_py_imports::parse_python_imports(
                    inner_content,
                    w_id,
                    script_path,
                    db,
                    &mut already_visited,
                    &mut annotated_pyv_numeric,
                )
                .await?;

            (requirements, compilation_error_hint) =
                (returned_requirements.join("\n"), returned_hint);

            annotated_pyv = annotated_pyv_numeric.and_then(|v| PyVersion::from_numeric(v));

            if !requirements.is_empty() {
                requirements = uv_pip_compile(
                    job_id,
                    &requirements,
                    mem_peak,
                    canceled_by,
                    job_dir,
                    db,
                    worker_name,
                    w_id,
                    occupancy_metrics,
                    annotated_pyv.unwrap_or(instance_pyv),
                    annotations.no_cache,
                )
                .await
                .map_err(|e| {
                    Error::ExecutionErr(format!(
                        "pip compile failed: {}{}",
                        e.to_string(),
                        compilation_error_hint.unwrap_or_default()
                    ))
                })?;
            }
            &requirements
=======
    let (pyv, resolved_lines) = match requirements_o {
        // Deployed
        Some(r) => {
            let rl = split_requirements(r);
            (PyV::parse_from_requirements(&rl), rl)
        }
        // Preview
        None => {
            let (v, requirements_lines, error_hint) = match conn {
                Connection::Sql(db) => {
                    let mut version_specifiers = vec![];
                    let (r, h) = windmill_parser_py_imports::parse_python_imports(
                        inner_content,
                        w_id,
                        script_path,
                        db,
                        &mut version_specifiers,
                    )
                    .await?;

                    let v = PyV::resolve(
                        version_specifiers,
                        job_id,
                        w_id,
                        annotations.py_select_latest,
                        Some(conn.clone()),
                        None,
                        None,
                    )
                    .await?;

                    (v, r, h)
                }
                Connection::Http(_) => match precomputed_agent_info {
                    Some(PrecomputedAgentInfo::Python {
                        requirements,
                        py_version,
                        py_version_v2,
                    }) => {
                        let v = {
                            let v_v2 = py_version_v2
                                .clone()
                                .and_then(|s| pep440_rs::Version::from_str(&s).ok().map(PyV::from));
                            let v_v1 = py_version.and_then(PyVAlias::try_from_v1).map(PyV::from);

                            match v_v2.or(v_v1) {
                                Some(v) => v,
                                None => {
                                    tracing::warn!(
                                        workspace_id = %w_id,
                                        "
Failed to get precomputed python version from server. Fallback to Default ({})
Returned from server: py_version - {:?}, py_version_v2 - {:?}
                                        ",
                                        *PyV::default(),
                                        py_version,
                                        py_version_v2
                                    );
                                    Default::default()
                                }
                            }
                        };

                        let r = split_requirements(requirements.unwrap_or_default());
                        let h = None;

                        (v, r, h)
                    }
                    _ => Default::default(),
                },
            };

            (
                v.clone(),
                if !requirements_lines.is_empty() {
                    uv_pip_compile(
                        job_id,
                        &requirements_lines.join("\n"),
                        mem_peak,
                        canceled_by,
                        job_dir,
                        conn,
                        worker_name,
                        w_id,
                        occupancy_metrics,
                        // annotated_pyv.unwrap_or(instance_pyv),
                        v,
                        annotations.no_cache,
                    )
                    .await
                    .map_err(|e| {
                        Error::ExecutionErr(format!(
                            "pip compile failed: {}{}",
                            e.to_string(),
                            error_hint.unwrap_or_default()
                        ))
                    })?
                    .lines()
                    .map(|s| s.to_owned())
                    .collect_vec()
                } else {
                    vec![]
                },
            )
>>>>>>> d47c078b
        }
    };

    if !resolved_lines.is_empty() {
        let mut venv_path = handle_python_reqs(
            resolved_lines,
            job_id,
            w_id,
            mem_peak,
            canceled_by,
            conn,
            worker_name,
            job_dir,
            worker_dir,
            occupancy_metrics,
            pyv.clone(),
        )
        .await?;
        additional_python_paths.append(&mut venv_path);
    }

    Ok((pyv, additional_python_paths))
}

lazy_static::lazy_static! {
    static ref PIP_SECRET_VARIABLE: Regex = Regex::new(r"\$\{PIP_SECRET:([^\s\}]+)\}").unwrap();
}

/// Spawn process of uv install
/// Can be wrapped by nsjail depending on configuration
#[inline]
async fn spawn_uv_install(
    w_id: &str,
    req: &str,
    venv_p: &str,
    job_dir: &str,
    (pip_extra_index_url, pip_index_url): (Option<String>, Option<String>),
    // If none, it is system python
    py_path: Option<String>,
    worker_dir: &str,
) -> Result<tokio::process::Child, Error> {
    if !*DISABLE_NSJAIL {
        tracing::info!(
            workspace_id = %w_id,
            "starting nsjail"
        );

        let mut vars = vec![("PATH", PATH_ENV.as_str())];
        if let Some(url) = pip_extra_index_url.as_ref() {
            vars.push(("EXTRA_INDEX_URL", url));
        }
        if let Some(url) = pip_index_url.as_ref() {
            vars.push(("INDEX_URL", url));
        }
        if let Some(cert_path) = INDEX_CERT.as_ref() {
            vars.push(("SSL_CERT_FILE", cert_path));
        }
        if let Some(host) = TRUSTED_HOST.as_ref() {
            vars.push(("TRUSTED_HOST", host));
        }
        if *NATIVE_CERT {
            vars.push(("UV_NATIVE_TLS", "true"));
        }
        let _owner;
        if let Some(py_path) = py_path.as_ref() {
            _owner = format!(
                "-p {} --python-preference only-managed",
                py_path.as_str() //
            );
            vars.push(("PY_PATH", &_owner));
        }
        vars.push(("REQ", &req));
        vars.push(("TARGET", venv_p));

        std::fs::create_dir_all(venv_p)?;
        let nsjail_proto = format!("{req}.config.proto");
        // Prepare NSJAIL
        let _ = write_file(
            job_dir,
            &nsjail_proto,
            NSJAIL_CONFIG_DOWNLOAD_PY_CONTENT
                .replace("{WORKER_DIR}", worker_dir)
                .replace("{PY_INSTALL_DIR}", &PY_INSTALL_DIR)
                .replace("{TARGET_DIR}", &venv_p)
                .replace("{CLONE_NEWUSER}", &(!*DISABLE_NUSER).to_string())
                .as_str(),
        )?;

        let mut nsjail_cmd = Command::new(NSJAIL_PATH.as_str());
        nsjail_cmd
            .current_dir(job_dir)
            .env_clear()
            .envs(vars)
            .envs(PROXY_ENVS.clone())
            .args(vec!["--config", &nsjail_proto])
            .stdout(Stdio::piped())
            .stderr(Stdio::piped());
        start_child_process(nsjail_cmd, NSJAIL_PATH.as_str()).await
    } else {
        #[cfg(unix)]
        let req = req.to_owned();

        #[cfg(windows)]
        let req = format!("{}", req);

        let mut command_args = vec![
            UV_PATH.as_str(),
            "pip",
            "install",
            &req,
            "--no-deps",
            "--no-color",
            // Prevent uv from discovering configuration files.
            "--no-config",
            "--link-mode=copy",
            "--system",
            // Prefer main index over extra
            // https://docs.astral.sh/uv/pip/compatibility/#packages-that-exist-on-multiple-indexes
            // TODO: Use env variable that can be toggled from UI
            "--index-strategy",
            "unsafe-best-match",
            "--target",
            venv_p,
            "--no-cache",
            // If we invoke uv pip install, then we want to overwrite existing data
            "--reinstall",
        ];

        if let Some(py_path) = py_path.as_ref() {
            command_args.extend([
                "-p",
                py_path.as_str(),
                "--python-preference",
                "only-managed", //
            ]);
        } else {
            command_args.extend([
                "--python-preference",
                "only-system", //
            ]);
        }

        if let Some(url) = pip_extra_index_url.as_ref() {
            url.split(",").for_each(|url| {
                command_args.extend(["--extra-index-url", url]);
            });
        }

        let mut envs = vec![("PATH", PATH_ENV.as_str())];
        envs.push(("HOME", HOME_ENV.as_str()));

        if let Some(url) = pip_index_url.as_ref() {
            command_args.extend(["--index-url", url]);
        }
        if let Some(host) = TRUSTED_HOST.as_ref() {
            command_args.extend(["--trusted-host", &host]);
        }
        if *NATIVE_CERT {
            command_args.extend(["--native-tls"]);
        }
        // TODO:
        // Track https://github.com/astral-sh/uv/issues/6715
        if let Some(cert_path) = INDEX_CERT.as_ref() {
            // Once merged --cert can be used instead
            //
            // command_args.extend(["--cert", cert_path]);
            envs.push(("SSL_CERT_FILE", cert_path));
        }

        tracing::debug!("uv pip install command: {:?}", command_args);

        #[cfg(unix)]
        {
            let mut cmd = Command::new(command_args[0]);
            cmd.env_clear()
                .envs(PROXY_ENVS.clone())
                .envs(envs)
                .args(&command_args[1..])
                .stdout(Stdio::piped())
                .stderr(Stdio::piped());
            start_child_process(cmd, UV_PATH.as_str()).await
        }

        #[cfg(windows)]
        {
            let mut cmd: Command = Command::new("uv");
            cmd.env_clear()
                .envs(envs)
                .envs(PROXY_ENVS.clone())
                .env("SystemRoot", SYSTEM_ROOT.as_str())
                .env("USERPROFILE", crate::USERPROFILE_ENV.as_str())
                .env(
                    "TMP",
                    std::env::var("TMP").unwrap_or_else(|_| String::from("/tmp")),
                )
                .env(
                    "LOCALAPPDATA",
                    std::env::var("LOCALAPPDATA")
                        .unwrap_or_else(|_| format!("{}\\AppData\\Local", HOME_ENV.as_str())),
                )
                .args(&command_args[1..])
                .stdout(Stdio::piped())
                .stderr(Stdio::piped());
            start_child_process(cmd, "uv").await
        }
    }
}

/// uv pip install, include cached or pull from S3
pub async fn handle_python_reqs(
    requirements: Vec<String>,
    job_id: &Uuid,
    w_id: &str,
    mem_peak: &mut i32,
    _canceled_by: &mut Option<CanceledBy>,
    conn: &Connection,
    _worker_name: &str,
    job_dir: &str,
    worker_dir: &str,
    _occupancy_metrics: &mut Option<&mut OccupancyMetrics>,
    py_version: PyV,
) -> error::Result<Vec<String>> {
    let worker_dir = worker_dir.to_string();

    let counter_arc = Arc::new(tokio::sync::Mutex::new(0));
    // Append logs with line like this:
    // [9/21]   +  requests==2.32.3            << (S3) |  in 57ms
    #[allow(unused_assignments)]
    async fn print_success(
        mut s3_pull: bool,
        mut s3_push: bool,
        job_id: &Uuid,
        w_id: &str,
        req: &str,
        req_tl: usize,
        counter_arc: Arc<tokio::sync::Mutex<usize>>,
        total_to_install: usize,
        instant: std::time::Instant,
        conn: &Connection,
    ) {
        #[cfg(not(all(feature = "enterprise", feature = "parquet", unix)))]
        {
            (s3_pull, s3_push) = (false, false);
        }

        #[cfg(all(feature = "enterprise", feature = "parquet", unix))]
        if OBJECT_STORE_SETTINGS.read().await.is_none() {
            (s3_pull, s3_push) = (false, false);
        }

        let mut counter = counter_arc.lock().await;
        *counter += 1;

        append_logs(
            job_id,
            w_id,
            format!(
                "\n{}+  {}{}{}|  in {}ms",
                pad_string(&format!("[{}/{total_to_install}]", counter), 9),
                // Because we want to align to max len [999/999] we take ^
                //                                     123456789
                pad_string(&req, req_tl + 1),
                // Margin to the right    ^
                if s3_pull { "<< (S3) " } else { "" },
                if s3_push { " > (S3) " } else { "" },
                instant.elapsed().as_millis(),
            ),
            conn,
        )
        .await;
        // Drop lock, so next print success can fire
    }

    // Parallelism level (N)
    let parallel_limit = // Semaphore will panic if value less then 1
        PY_CONCURRENT_DOWNLOADS.clamp(1, 30);

    tracing::info!(
        workspace_id = %w_id,
        // is_ok = out,
        "Parallel limit: {}, job: {}",
        parallel_limit,
        job_id
    );

    let pip_indexes = (
        PIP_EXTRA_INDEX_URL
            .read()
            .await
            .clone()
            .map(handle_ephemeral_token),
        PIP_INDEX_URL
            .read()
            .await
            .clone()
            .map(handle_ephemeral_token),
    );

    // Cached paths
    let mut req_with_penv: Vec<(String, String)> = vec![];
    // Requirements to pull (not cached)
    let mut req_paths: Vec<String> = vec![];
    // Find out if there is already cached dependencies
    // If so, skip them
    let mut in_cache = vec![];
    for req in requirements {
        // Ignore python version annotation backed into lockfile
        if req.starts_with('#') || req.starts_with('-') || req.trim().is_empty() {
            continue;
        }
        let py_prefix = &py_version.to_cache_dir(false);

        let venv_p = format!(
            "{py_prefix}/{}",
            req.replace(' ', "").replace('/', "").replace(':', "")
        );
        if metadata(venv_p.clone() + "/.valid.windmill").await.is_ok() {
            req_paths.push(venv_p);
            in_cache.push(req.to_string());
        } else {
            // There is no valid or no wheel at all. Regardless of if there is content or not, we will overwrite it with --reinstall flag
            req_with_penv.push((req.to_string(), venv_p));
        }
    }
    if in_cache.len() > 0 {
        append_logs(
            &job_id,
            w_id,
            format!("\nenv deps from local cache: {}\n", in_cache.join(", ")),
            conn,
        )
        .await;
    }

    let (kill_tx, ..) = tokio::sync::broadcast::channel::<()>(1);
    let kill_rxs: Vec<tokio::sync::broadcast::Receiver<()>> = (0..req_with_penv.len())
        .map(|_| kill_tx.subscribe())
        .collect();

    //   ________ Read comments at the end of the function to get more context
    let (_done_tx, mut done_rx) = tokio::sync::mpsc::channel::<()>(1);

    let job_id_2 = job_id.clone();
    let conn_2 = conn.clone();
    let w_id_2 = w_id.to_string();

    // Wheels to install
    let total_to_install = req_with_penv.len();
    let pids = Arc::new(tokio::sync::Mutex::new(vec![None; total_to_install]));
    let mem_peak_thread_safe = Arc::new(tokio::sync::Mutex::new(0));
    {
        let pids = pids.clone();
        let mem_peak_thread_safe = mem_peak_thread_safe.clone();
        tokio::spawn(async move {
            loop {
                tokio::select! {
                    _ = tokio::time::sleep(tokio::time::Duration::from_secs(1)) => {
                        let mut local_mem_peak = 0;
                        for pid_o in pids.lock().await.iter() {
                            if pid_o.is_some(){
                                let mem = crate::handle_child::get_mem_peak(*pid_o, !*DISABLE_NSJAIL).await;
                                if mem < 0 {
                                    tracing::warn!(
                                        workspace_id = %w_id_2,
                                        "Cannot get memory peak for pid: {:?}, job_id: {:?}, exit code: {mem}",
                                        pid_o,
                                        job_id_2
                                    );
                                } else {
                                    local_mem_peak += mem;
                                }
                            }
                        }

                        let mem_peak_actual = {
                            let mut mem_peak_lock = mem_peak_thread_safe.lock().await;

                            if local_mem_peak > *mem_peak_lock{
                                *mem_peak_lock = local_mem_peak;
                            } else {
                                tracing::debug!(
                                    workspace_id = %w_id_2,
                                    "Local mem_peak {:?}mb is smaller then global one {:?}mb, ignoring. job_id: {:?}",
                                    local_mem_peak / 1000,
                                    *mem_peak_lock / 1000,
                                    job_id_2
                                );

                            }
                            // Get the copy of value and drop lock itself, to release it as fast as possible
                            *mem_peak_lock
                        };


                        // Notify server that we are still alive
                        // Detect if job has been canceled
                        let canceled = match conn_2 {
                            Connection::Sql(ref db) => {
                            sqlx::query_scalar!(
                            "UPDATE v2_job_runtime r SET
                                memory_peak = $1,
                                ping = now()
                            FROM v2_job_queue q
                            WHERE r.id = $2 AND q.id = r.id
                            RETURNING canceled_by IS NOT NULL AS \"canceled!\"",
                            mem_peak_actual,
                            job_id_2
                            )
                            .fetch_optional(db)
                            .await
                            .unwrap_or_else(|e| {
                                tracing::error!(%e, "error updating job {job_id_2}: {e:#}");
                                Some(false)
                            })
                            .unwrap_or_else(|| {
                                // if the job is not in queue, it can only be in the completed_job so it is already complete
                                false
                                })
                            }
                            Connection::Http(_) => {
                                if let Err(e) = ping_job_status(&conn_2, &job_id_2, Some(mem_peak_actual), None).await {
                                    tracing::error!(%e, "error pinging job {job_id_2}: {e:#}");
                                }
                                false
                            }
                        };

                        if canceled {

                            tracing::info!(
                                // If there is listener on other side,
                                workspace_id = %w_id_2,
                                "cancelling installations",
                            );

                            if let Err(ref e) = kill_tx.send(()){
                                tracing::error!(
                                    // If there is listener on other side,
                                    workspace_id = %w_id_2,
                                    "failed to send done: Probably receiving end closed too early or have not opened yet\n{}",
                                    // If there is no listener, it will be dropped safely
                                    e
                                );
                            }
                        }
                    }
                    // Once done_tx is dropped, this will be fired
                    _ = done_rx.recv() => break
                }
            }
        });
    }

    // tl = total_length
    // "small".len == 5
    // "middle".len == 6
    // "largest".len == 7
    //  ==> req_tl = 7
    let mut req_tl = 0;
    if total_to_install > 0 {
        let mut logs = String::new();
        logs.push_str("\n\n--- UV PIP INSTALL ---\n");
        logs.push_str("\nTo be installed: \n\n");
        for (req, _) in &req_with_penv {
            if req.len() > req_tl {
                req_tl = req.len();
            }
            logs.push_str(&format!("{} \n", &req));
        }

        // Do we use Nsjail?
        if !*DISABLE_NSJAIL {
            logs.push_str(&format!(
                "\nStarting isolated installation... ({} tasks in parallel) \n",
                parallel_limit
            ));
        } else {
            logs.push_str(&format!(
                "\nStarting installation... ({} tasks in parallel) \n",
                parallel_limit
            ));
        }
        append_logs(&job_id, w_id, logs, conn).await;
    }

    let semaphore = Arc::new(Semaphore::new(parallel_limit));
    let mut handles = Vec::with_capacity(total_to_install);
    // let mem_peak_thread_safe = Arc::new(tokio::sync::Mutex::new(0));

    #[cfg(all(feature = "enterprise", feature = "parquet", unix))]
    let is_not_pro = !matches!(get_license_plan().await, LicensePlan::Pro);

    let total_time = std::time::Instant::now();
    let py_path = py_version
        .try_get_python(
            job_id,
            mem_peak,
            conn,
            _worker_name,
            w_id,
            _occupancy_metrics,
        )
        .await?;

    let has_work = req_with_penv.len() > 0;
    for ((i, (req, venv_p)), mut kill_rx) in
        req_with_penv.iter().enumerate().zip(kill_rxs.into_iter())
    {
        let permit = semaphore.clone().acquire_owned().await; // Acquire a permit

        if let Err(_) = permit {
            tracing::error!(
                workspace_id = %w_id,
                "Cannot acquire permit on semaphore, that can only mean that semaphore has been closed."
            );
            break;
        }

        let permit = permit.unwrap();

        tracing::info!(
            workspace_id = %w_id,
            "started setup python dependencies"
        );

        let conn = conn.clone();
        let job_id = job_id.clone();
        let job_dir = job_dir.to_owned();
        let w_id = w_id.to_owned();
        let req = req.clone();
        let venv_p = venv_p.clone();
        let counter_arc = counter_arc.clone();
        let pip_indexes = pip_indexes.clone();
        let py_path = py_path.clone();
        let pids = pids.clone();
        let worker_dir = worker_dir.clone();

        #[cfg(all(feature = "enterprise", feature = "parquet", unix))]
        let py_version = py_version.clone();

        handles.push(task::spawn(async move {
            // permit will be dropped anyway if this thread exits at any point
            // so we dont have to drop it manually
            // but we need to move permit into scope to take ownership
            let _permit = permit;

            tracing::info!(
                workspace_id = %w_id,
                job_id = %job_id,
                // is_ok = out,
                "started thread to install wheel {}",
                venv_p
            );

            let start = std::time::Instant::now();
            #[cfg(all(feature = "enterprise", feature = "parquet", unix))]
            if is_not_pro {
                if let Some(os) = windmill_common::s3_helpers::get_object_store().await {
                    tokio::select! {
                        // Cancel was called on the job
                        _ = kill_rx.recv() => return Err(anyhow::anyhow!("S3 pull was canceled")),
                        pull = pull_from_tar(os, venv_p.clone(), py_version.to_cache_dir_top_level(false), None, false) => {
                            if let Err(e) = pull {
                                tracing::info!(
                                    workspace_id = %w_id,
                                    "No tarball was found for {venv_p} on S3 or different problem occured {job_id}:\n{e}",
                                );
                            } else {
                                print_success(
                                    true,
                                    false,
                                    &job_id,
                                    &w_id,
                                    &req,
                                    req_tl,
                                    counter_arc,
                                    total_to_install,
                                    start,
                                    &conn
                                ).await;
                                pids.lock().await.get_mut(i).and_then(|e| e.take());

                                // Create a file to indicate that installation was successfull
                                let valid_path = venv_p.clone() + "/.valid.windmill";
                                // This is atomic operation, meaning, that it either completes and wheel is valid, 
                                // or it does not and wheel is invalid and will be reinstalled next run
                                if let Err(e) = File::create(&valid_path).await{
                                    tracing::error!(
                                    workspace_id = %w_id,
                                    job_id = %job_id,
                                        "Failed to create {}!\n{e}\n
                                        This file needed for python jobs to function", valid_path)
                                };
                                return Ok(());
                            }
                        }
                    }
                }
            }

            let mut uv_install_proccess = match spawn_uv_install(
                &w_id,
                &req,
                &venv_p,
                &job_dir,
                pip_indexes,
                py_path,
                &worker_dir
            ).await {
                Ok(r) => r,
                Err(e) => {
                    append_logs(
                        &job_id,
                        w_id,
                        format!(
                            "\nError while spawning proccess:\n{e}",
                        ),
                        &conn,
                    )
                    .await;
                    pids.lock().await.get_mut(i).and_then(|e| e.take());
                    return Err(e.into());
                }
            };

            let mut stderr_buf = String::new();
            let mut stderr_pipe = uv_install_proccess
                .stderr
                .take()
                .ok_or(anyhow!("Cannot take stderr from uv_install_proccess"))?;
            let stderr_future = stderr_pipe.read_to_string(&mut stderr_buf);

            if let Some(pid) = pids.lock().await.get_mut(i) {
                *pid = uv_install_proccess.id();
            } else {
                tracing::error!(
                    workspace_id = %w_id,
                    "Index out of range for uv pids",
                );
            }

            tokio::select! {
                // Canceled
                _ = kill_rx.recv() => {
                    uv_install_proccess.kill().await?;
                    pids.lock().await.get_mut(i).and_then(|e| e.take());
                    return Err(anyhow::anyhow!("uv pip install was canceled"));
                },
                (_, exitstatus) = async {
                    // See tokio::process::Child::wait_with_output() for more context
                    // Sometimes uv_install_proccess.wait() is not exiting if stderr is not awaited before it :/
                    (stderr_future.await, uv_install_proccess.wait().await)
                } => match exitstatus {
                    Ok(status) => if !status.success() {
                        tracing::warn!(
                            workspace_id = %w_id,
                            "uv install {} did not succeed, exit status: {:?}",
                            &req,
                            status.code()
                        );

                        append_logs(
                            &job_id,
                            w_id,
                            format!(
                                "\nError while installing {}:\n{stderr_buf}",
                                &req
                            ),
                            &conn,
                        )
                        .await;
                        pids.lock().await.get_mut(i).and_then(|e| e.take());
                        return Err(anyhow!(stderr_buf));
                    },
                    Err(e) => {
                        tracing::error!(
                            workspace_id = %w_id,
                            "Cannot wait for uv_install_proccess, ExitStatus is Err: {e:?}",
                        );
                        pids.lock().await.get_mut(i).and_then(|e| e.take());
                        return Err(e.into());
                    }
                }
            };

            #[cfg(all(feature = "enterprise", feature = "parquet", unix))]
            let s3_push = is_not_pro;

            #[cfg(not(all(feature = "enterprise", feature = "parquet", unix)))]
            let s3_push = false;

            if !*DISABLE_NSJAIL {
                let _ = std::fs::remove_file(format!("{job_dir}/{req}.config.proto"));
            }

            print_success(
                false,
                s3_push,
                &job_id,
                &w_id,
                &req,
                req_tl,
                counter_arc,
                total_to_install,
                start,
                &conn, //
            )
            .await;

            #[cfg(all(feature = "enterprise", feature = "parquet", unix))]
            if s3_push {
                if let Some(os) = windmill_common::s3_helpers::get_object_store().await {
                    tokio::spawn(build_tar_and_push(os, venv_p.clone(), py_version.to_cache_dir_top_level(false), None, false));
                }
            }

            tracing::info!(
                workspace_id = %w_id,
                job_id = %job_id,
                // is_ok = out,
                "finished setting up python dependency {}",
                venv_p
            );

            pids.lock().await.get_mut(i).and_then(|e| e.take());
            // Create a file to indicate that installation was successfull
            let valid_path = venv_p.clone() + "/.valid.windmill";
            // This is atomic operation, meaning, that it either completes and wheel is valid, 
            // or it does not and wheel is invalid and will be reinstalled next run
            if let Err(e) = File::create(&valid_path).await{
                tracing::error!(
                workspace_id = %w_id,
                job_id = %job_id,
                    "Failed to create {}!\n{e}\n
                    This file needed for python jobs to function", valid_path)
            };
            Ok(())
        }));
    }

    let mut failed = false;
    for (handle, (_, venv_p)) in handles.into_iter().zip(req_with_penv.into_iter()) {
        if let Err(e) = handle
            .await
            .unwrap_or(Err(anyhow!("Problem by joining handle")))
        {
            failed = true;
            tracing::warn!(
                workspace_id = %w_id,
                "Env installation failed: {:?}",
                e
            );
        } else {
            req_paths.push(venv_p);
        }
    }

    if has_work {
        let total_time = total_time.elapsed().as_millis();
        append_logs(
            &job_id,
            w_id,
            format!("\nenv set in {}ms", total_time),
            conn,
        )
        .await;
    }

    *mem_peak = *mem_peak_thread_safe.lock().await;

    // Usually done_tx will drop after this return
    // If there is listener on other side,
    // it will be triggered
    // If there is no listener, it will be dropped safely
    return if failed {
        Err(anyhow!("Env installation did not succeed, check logs").into())
    } else {
        Ok(req_paths)
    };
}

pub fn split_requirements<T: AsRef<str>>(requirements: T) -> Vec<String> {
    requirements
        .as_ref()
        .lines()
        .filter(|x| !x.trim_start().starts_with("--") && !x.trim().is_empty())
        .map(String::from)
        .collect()
}

// Returns code snippet that needs to be injected into wrapper to post-process results or leave unprocessed
fn get_result_postprocessor<'a>(skip: bool) -> &'a str {
    if skip {
        "unprocessed"
    } else {
        "re.sub(replace_invalid_fields, ' null ', unprocessed)"
    }
}

#[cfg(feature = "enterprise")]
use crate::JobCompletedSender;
#[cfg(feature = "enterprise")]
use crate::{common::build_envs_map, dedicated_worker::handle_dedicated_process};
#[cfg(feature = "enterprise")]
use windmill_common::variables;

use windmill_queue::MiniPulledJob;

#[cfg(feature = "enterprise")]
pub async fn start_worker(
    requirements_o: Option<&String>,
    db: &sqlx::Pool<sqlx::Postgres>,
    inner_content: &str,
    base_internal_url: &str,
    job_dir: &str,
    worker_name: &str,
    envs: HashMap<String, String>,
    w_id: &str,
    script_path: &str,
    token: &str,
    job_completed_tx: JobCompletedSender,
    jobs_rx: tokio::sync::mpsc::Receiver<std::sync::Arc<MiniPulledJob>>,
    killpill_rx: tokio::sync::broadcast::Receiver<()>,
) -> error::Result<()> {
    use crate::{PyV, PyVAlias};

    let mut mem_peak: i32 = 0;
    let mut canceled_by: Option<CanceledBy> = None;
    let context = variables::get_reserved_variables(
        &Connection::Sql(db.clone()),
        w_id,
        &token,
        "dedicated_worker@windmill.dev",
        "dedicated_worker",
        "NOT_AVAILABLE",
        "dedicated_worker",
        Some(script_path.to_string()),
        None,
        None,
        None,
        None,
        None,
        None,
        None,
    )
    .await
    .to_vec();

    let annotations = PythonAnnotations::parse(inner_content);
    let context_envs = build_envs_map(context).await;
    let (_, additional_python_paths) = handle_python_deps(
        job_dir,
        requirements_o,
        inner_content,
        w_id,
        script_path,
        &Uuid::nil(),
        &Connection::Sql(db.clone()),
        worker_name,
        job_dir,
        &mut mem_peak,
        &mut canceled_by,
        &mut None,
        None,
        annotations,
    )
    .await?;

    let (
        import_loader,
        import_base64,
        import_datetime,
        module_dir_dot,
        _dirs,
        last,
        transforms,
        spread,
        _,
        _,
    ) = prepare_wrapper(job_dir, false, None, None, inner_content, script_path).await?;

    {
        let postprocessor = get_result_postprocessor(annotations.skip_result_postprocessing);
        let indented_transforms = transforms
            .lines()
            .map(|x| format!("    {}", x))
            .collect::<Vec<String>>()
            .join("\n");

        let wrapper_content: String = format!(
            r#"
import json
{import_loader}
{import_base64}
{import_datetime}
import traceback
import sys
from {module_dir_dot} import {last} as inner_script
import re


def to_b_64(v: bytes):
    import base64
    b64 = base64.b64encode(v)
    return b64.decode('ascii')

replace_invalid_fields = re.compile(r'(?:\bNaN\b|\\u0000|Infinity|\-Infinity)')
sys.stdout.write('start\n')

for line in sys.stdin:
    if line == 'end\n':
        break
    kwargs = json.loads(line, strict=False)
    args = {{}}
{indented_transforms}
    {spread}
    for k, v in list(args.items()):
        if v == '<function call>':
            del args[k]

    try:
        res = inner_script.main(**args)
        typ = type(res)
        if typ.__name__ == 'DataFrame':
            if typ.__module__ == 'pandas.core.frame':
                res = res.values.tolist()
            elif typ.__module__ == 'polars.dataframe.frame':
                res = res.rows()
        elif typ.__name__ == 'bytes':
            res = to_b_64(res)
        elif typ.__name__ == 'dict':
            for k, v in res.items():
                if type(v).__name__ == 'bytes':
                    res[k] = to_b_64(v)
        unprocessed = json.dumps(res, separators=(',', ':'), default=str).replace('\n', '')
        res_json = {postprocessor}
        sys.stdout.write("wm_res[success]:" + res_json + "\n")
    except BaseException as e:
        exc_type, exc_value, exc_traceback = sys.exc_info()
        tb = traceback.format_tb(exc_traceback)
        err_json = json.dumps({{ "message": str(e), "name": e.__class__.__name__, "stack": '\n'.join(tb[1:])  }}, separators=(',', ':'), default=str).replace('\n', '')
        sys.stdout.write("wm_res[error]:" + err_json + "\n")
    sys.stdout.flush()
"#,
        );
        write_file(job_dir, "wrapper.py", &wrapper_content)?;
    }

    let reserved_variables = windmill_common::variables::get_reserved_variables(
        &Connection::Sql(db.clone()),
        w_id,
        token,
        "dedicated_worker",
        "dedicated_worker",
        Uuid::nil().to_string().as_str(),
        "dedicated_worker",
        Some(script_path.to_string()),
        None,
        None,
        None,
        None,
        None,
        None,
        None,
    )
    .await;

    let mut proc_envs = HashMap::new();
    let additional_python_paths_folders = additional_python_paths.iter().join(":");
    proc_envs.insert("PYTHONPATH".to_string(), additional_python_paths_folders);
    proc_envs.insert("PATH".to_string(), PATH_ENV.to_string());
    proc_envs.insert("TZ".to_string(), TZ_ENV.to_string());
    proc_envs.insert(
        "BASE_INTERNAL_URL".to_string(),
        base_internal_url.to_string(),
    );
    proc_envs.insert("BASE_URL".to_string(), base_internal_url.to_string());

    let py_version = if let Some(requirements) = requirements_o {
        PyV::parse_from_requirements(&split_requirements(requirements.as_str()))
    } else {
        tracing::warn!(workspace_id = %w_id, "lockfile is empty for dedicated worker, thus python version cannot be inferred. Fallback to 3.11");
        PyVAlias::Py311.into()
    };

    let python_path = py_version
        .get_python(
            worker_name,
            &Uuid::nil(),
            w_id,
            &mut mem_peak,
            &Connection::Sql(db.clone()),
            &mut None,
        )
        .await?;
    handle_dedicated_process(
        &python_path,
        job_dir,
        context_envs,
        envs,
        reserved_variables,
        proc_envs,
        ["-u", "-m", "wrapper"].to_vec(),
        killpill_rx,
        job_completed_tx,
        token,
        jobs_rx,
        worker_name,
        db,
        script_path,
        "python",
    )
    .await
}<|MERGE_RESOLUTION|>--- conflicted
+++ resolved
@@ -1075,60 +1075,6 @@
         .unwrap_or_else(|| vec![])
         .clone();
 
-<<<<<<< HEAD
-    let mut requirements;
-    let compilation_error_hint;
-    let mut annotated_pyv = None;
-    let mut annotated_pyv_numeric = None;
-    let is_deployed = requirements_o.is_some();
-    let instance_pyv = PyVersion::from_instance_version(job_id, w_id, db).await;
-    let annotations = windmill_common::worker::PythonAnnotations::parse(inner_content);
-    let requirements = match requirements_o {
-        Some(r) => r,
-        None => {
-            let mut already_visited = vec![];
-
-            let (returned_requirements, returned_hint) =
-                windmill_parser_py_imports::parse_python_imports(
-                    inner_content,
-                    w_id,
-                    script_path,
-                    db,
-                    &mut already_visited,
-                    &mut annotated_pyv_numeric,
-                )
-                .await?;
-
-            (requirements, compilation_error_hint) =
-                (returned_requirements.join("\n"), returned_hint);
-
-            annotated_pyv = annotated_pyv_numeric.and_then(|v| PyVersion::from_numeric(v));
-
-            if !requirements.is_empty() {
-                requirements = uv_pip_compile(
-                    job_id,
-                    &requirements,
-                    mem_peak,
-                    canceled_by,
-                    job_dir,
-                    db,
-                    worker_name,
-                    w_id,
-                    occupancy_metrics,
-                    annotated_pyv.unwrap_or(instance_pyv),
-                    annotations.no_cache,
-                )
-                .await
-                .map_err(|e| {
-                    Error::ExecutionErr(format!(
-                        "pip compile failed: {}{}",
-                        e.to_string(),
-                        compilation_error_hint.unwrap_or_default()
-                    ))
-                })?;
-            }
-            &requirements
-=======
     let (pyv, resolved_lines) = match requirements_o {
         // Deployed
         Some(r) => {
@@ -1233,7 +1179,6 @@
                     vec![]
                 },
             )
->>>>>>> d47c078b
         }
     };
 
