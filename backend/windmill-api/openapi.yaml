openapi: "3.0.3"

info:
  version: 1.488.0
  title: Windmill API

  contact:
    name: Windmill Team
    email: contact@windmill.dev
    url: https://windmill.dev

  license:
    name: Apache 2.0
    url: https://www.apache.org/licenses/LICENSE-2.0.html

  x-logo:
    url: https://windmill.dev/img/windmill.svg
externalDocs:
  description: documentation portal
  url: https://windmill.dev

servers:
  - url: /api

security:
  - bearerAuth: []
  - cookieAuth: []

paths:
  /version:
    get:
      summary: get backend version
      operationId: backendVersion
      tags:
        - settings
      responses:
        "200":
          description: git version of backend
          content:
            text/plain:
              schema:
                type: string

  /uptodate:
    get:
      summary: is backend up to date
      operationId: backendUptodate
      tags:
        - settings
      responses:
        "200":
          description: is backend up to date
          content:
            text/plain:
              schema:
                type: string

  /ee_license:
    get:
      summary: get license id
      operationId: getLicenseId
      tags:
        - settings
      responses:
        "200":
          description: get license id (empty if not ee)
          content:
            text/plain:
              schema:
                type: string

  /openapi.yaml:
    get:
      summary: get openapi yaml spec
      operationId: getOpenApiYaml
      tags:
        - settings
      responses:
        "200":
          description: openapi yaml file content
          content:
            text/plain:
              schema:
                type: string

  /w/{workspace}/audit/get/{id}:
    get:
      summary: get audit log (requires admin privilege)
      operationId: getAuditLog
      tags:
        - audit
      parameters:
        - $ref: "#/components/parameters/WorkspaceId"
        - $ref: "#/components/parameters/PathId"
      responses:
        "200":
          description: an audit log
          content:
            application/json:
              schema:
                $ref: "#/components/schemas/AuditLog"

  /w/{workspace}/audit/list:
    get:
      summary: list audit logs (requires admin privilege)
      operationId: listAuditLogs
      tags:
        - audit
      parameters:
        - $ref: "#/components/parameters/WorkspaceId"
        - $ref: "#/components/parameters/Page"
        - $ref: "#/components/parameters/PerPage"
        - $ref: "#/components/parameters/Before"
        - $ref: "#/components/parameters/After"
        - $ref: "#/components/parameters/Username"
        - $ref: "#/components/parameters/Operation"
        - name: operations
          in: query
          description: comma separated list of exact operations to include
          schema:
            type: string
        - name: exclude_operations
          in: query
          description: comma separated list of operations to exclude
          schema:
            type: string
        - $ref: "#/components/parameters/ResourceName"
        - $ref: "#/components/parameters/ActionKind"
        - name: all_workspaces
          in: query
          description: get audit logs for all workspaces
          schema:
            type: boolean

      responses:
        "200":
          description: a list of audit logs
          content:
            application/json:
              schema:
                type: array
                items:
                  $ref: "#/components/schemas/AuditLog"

  /auth/login:
    post:
      security: []
      summary: login with password
      operationId: login
      tags:
        - user
      requestBody:
        description: credentials
        required: true
        content:
          application/json:
            schema:
              $ref: "#/components/schemas/Login"

      responses:
        "200":
          description: >
            Successfully authenticated. The session ID is returned in a cookie
            named `token` and as plaintext response. Preferred method of
            authorization is through the bearer token. The cookie is only for
            browser convenience.

          headers:
            Set-Cookie:
              schema:
                type: string
                example: token=abcde12345; Path=/; HttpOnly
          content:
            text/plain:
              schema:
                type: string

  /auth/logout:
    post:
      security: []
      summary: logout
      operationId: logout
      tags:
        - user

      responses:
        "200":
          description: clear cookies and clear token (if applicable)
          headers:
            Set-Cookie:
              schema:
                type: string
          content:
            text/plain:
              schema:
                type: string

  /w/{workspace}/users/get/{username}:
    get:
      summary: get user (require admin privilege)
      operationId: getUser
      tags:
        - user
        - admin
      parameters:
        - $ref: "#/components/parameters/WorkspaceId"
        - name: username
          in: path
          required: true
          schema:
            type: string
      responses:
        "200":
          description: user created
          content:
            application/json:
              schema:
                $ref: "#/components/schemas/User"

  /w/{workspace}/users/update/{username}:
    post:
      summary: update user (require admin privilege)
      operationId: updateUser
      tags:
        - user
        - admin
      parameters:
        - $ref: "#/components/parameters/WorkspaceId"
        - name: username
          in: path
          required: true
          schema:
            type: string
      requestBody:
        description: new user
        required: true
        content:
          application/json:
            schema:
              $ref: "#/components/schemas/EditWorkspaceUser"
      responses:
        "200":
          description: edited user
          content:
            text/plain:
              schema:
                type: string

  /w/{workspace}/users/is_owner/{path}:
    get:
      summary: is owner of path
      operationId: isOwnerOfPath
      tags:
        - user
      parameters:
        - $ref: "#/components/parameters/WorkspaceId"
        - $ref: "#/components/parameters/Path"
      responses:
        "200":
          description: is owner
          content:
            application/json:
              schema:
                type: boolean

  /users/setpassword:
    post:
      summary: set password
      operationId: setPassword
      tags:
        - user
      requestBody:
        description: set password
        required: true
        content:
          application/json:
            schema:
              type: object
              properties:
                password:
                  type: string
              required:
                - password
      responses:
        "200":
          description: password set
          content:
            text/plain:
              schema:
                type: string

  /users/set_password_of/{user}:
    post:
      summary: set password for a specific user (require super admin)
      operationId: setPasswordForUser
      tags:
        - user
      parameters:
        - name: user
          in: path
          required: true
          schema:
            type: string
      requestBody:
        description: set password
        required: true
        content:
          application/json:
            schema:
              type: object
              properties:
                password:
                  type: string
              required:
                - password
      responses:
        "200":
          description: password set
          content:
            text/plain:
              schema:
                type: string

  /users/set_login_type/{user}:
    post:
      summary: set login type for a specific user (require super admin)
      operationId: setLoginTypeForUser
      tags:
        - user
      parameters:
        - name: user
          in: path
          required: true
          schema:
            type: string
      requestBody:
        description: set login type
        required: true
        content:
          application/json:
            schema:
              type: object
              properties:
                login_type:
                  type: string
              required:
                - login_type
      responses:
        "200":
          description: login type set
          content:
            text/plain:
              schema:
                type: string

  /users/create:
    post:
      summary: create user
      operationId: createUserGlobally
      tags:
        - user
      requestBody:
        description: user info
        required: true
        content:
          application/json:
            schema:
              type: object
              properties:
                email:
                  type: string
                password:
                  type: string
                super_admin:
                  type: boolean
                name:
                  type: string
                company:
                  type: string
              required:
                - email
                - password
                - super_admin
      responses:
        "201":
          description: user created
          content:
            text/plain:
              schema:
                type: string

  /users/update/{email}:
    post:
      summary: global update user (require super admin)
      operationId: globalUserUpdate
      tags:
        - user
      parameters:
        - name: email
          in: path
          required: true
          schema:
            type: string
      requestBody:
        description: new user info
        required: true
        content:
          application/json:
            schema:
              type: object
              properties:
                is_super_admin:
                  type: boolean
                is_devops:
                  type: boolean
                name:
                  type: string
      responses:
        "200":
          description: user updated
          content:
            text/plain:
              schema:
                type: string

  /users/username_info/{email}:
    get:
      summary: global username info (require super admin)
      operationId: globalUsernameInfo
      tags:
        - user
      parameters:
        - name: email
          in: path
          required: true
          schema:
            type: string
      responses:
        "200":
          description: user renamed
          content:
            application/json:
              schema:
                type: object
                properties:
                  username:
                    type: string
                  workspace_usernames:
                    type: array
                    items:
                      type: object
                      properties:
                        workspace_id:
                          type: string
                        username:
                          type: string
                      required:
                        - workspace_id
                        - username
                required:
                  - username
                  - workspace_usernames

  /users/rename/{email}:
    post:
      summary: global rename user (require super admin)
      operationId: globalUserRename
      tags:
        - user
      parameters:
        - name: email
          in: path
          required: true
          schema:
            type: string
      requestBody:
        description: new username
        required: true
        content:
          application/json:
            schema:
              type: object
              properties:
                new_username:
                  type: string
              required:
                - new_username
      responses:
        "200":
          description: user renamed
          content:
            text/plain:
              schema:
                type: string

  /users/delete/{email}:
    delete:
      summary: global delete user (require super admin)
      operationId: globalUserDelete
      tags:
        - user
      parameters:
        - name: email
          in: path
          required: true
          schema:
            type: string
      responses:
        "200":
          description: user deleted
          content:
            text/plain:
              schema:
                type: string
  /users/overwrite:
    post:
      summary: global overwrite users (require super admin and EE)
      operationId: globalUsersOverwrite
      tags:
        - user
      requestBody:
        description: List of users
        required: true
        content:
          application/json:
            schema:
              type: array
              items:
                $ref: "#/components/schemas/ExportedUser"
      responses:
        "200":
          description: Success message
          content:
            text/plain:
              schema:
                type: string

  /users/export:
    get:
      summary: global export users (require super admin and EE)
      operationId: globalUsersExport
      tags:
        - user
      responses:
        "200":
          description: exported users
          content:
            application/json:
              schema:
                type: array
                items:
                  $ref: "#/components/schemas/ExportedUser"

  /w/{workspace}/users/delete/{username}:
    delete:
      summary: delete user (require admin privilege)
      operationId: deleteUser
      tags:
        - user
        - admin
      parameters:
        - $ref: "#/components/parameters/WorkspaceId"
        - name: username
          in: path
          required: true
          schema:
            type: string
      responses:
        "200":
          description: delete user
          content:
            text/plain:
              schema:
                type: string

  /github_app/connected_repositories:
    get:
      summary: get connected repositories
      operationId: getGlobalConnectedRepositories
      tags:
        - git_sync
      responses:
        "200":
          description: connected repositories
          content:
            application/json:
              schema:
                $ref: "#/components/schemas/GithubInstallations"

  /workspaces/list:
    get:
      summary: list all workspaces visible to me
      operationId: listWorkspaces
      tags:
        - workspace
      responses:
        "200":
          description: all workspaces
          content:
            application/json:
              schema:
                type: array
                items:
                  $ref: "#/components/schemas/Workspace"

  /workspaces/allowed_domain_auto_invite:
    get:
      summary: is domain allowed for auto invi
      operationId: isDomainAllowed
      tags:
        - workspace
      responses:
        "200":
          description: domain allowed or not
          content:
            application/json:
              schema:
                type: boolean

  /workspaces/users:
    get:
      summary: list all workspaces visible to me with user info
      operationId: listUserWorkspaces
      tags:
        - workspace
      responses:
        "200":
          description: workspace with associated username
          content:
            application/json:
              schema:
                $ref: "#/components/schemas/UserWorkspaceList"

  /workspaces/list_as_superadmin:
    get:
      summary: list all workspaces as super admin (require to be super admin)
      operationId: listWorkspacesAsSuperAdmin
      tags:
        - workspace
      parameters:
        - $ref: "#/components/parameters/Page"
        - $ref: "#/components/parameters/PerPage"
      responses:
        "200":
          description: workspaces
          content:
            application/json:
              schema:
                type: array
                items:
                  $ref: "#/components/schemas/Workspace"

  /workspaces/create:
    post:
      summary: create workspace
      operationId: createWorkspace
      tags:
        - workspace
      requestBody:
        description: new token
        required: true
        content:
          application/json:
            schema:
              $ref: "#/components/schemas/CreateWorkspace"
      responses:
        "201":
          description: token created
          content:
            text/plain:
              schema:
                type: string

  /workspaces/exists:
    post:
      summary: exists workspace
      operationId: existsWorkspace
      tags:
        - workspace
      requestBody:
        description: id of workspace
        required: true
        content:
          application/json:
            schema:
              type: object
              properties:
                id:
                  type: string
              required:
                - id
      responses:
        "200":
          description: status
          content:
            text/plain:
              schema:
                type: boolean

  /workspaces/exists_username:
    post:
      summary: exists username
      operationId: existsUsername
      tags:
        - workspace
      requestBody:
        required: true
        content:
          application/json:
            schema:
              type: object
              properties:
                id:
                  type: string
                username:
                  type: string
              required:
                - id
                - username
      responses:
        "200":
          description: status
          content:
            text/plain:
              schema:
                type: boolean

  /settings/global/{key}:
    get:
      summary: get global settings
      operationId: getGlobal
      tags:
        - setting
      parameters:
        - $ref: "#/components/parameters/Key"
      responses:
        "200":
          description: status
          content:
            application/json:
              schema: {}

    post:
      summary: post global settings
      operationId: setGlobal
      tags:
        - setting
      parameters:
        - $ref: "#/components/parameters/Key"
      requestBody:
        description: value set
        required: true
        content:
          application/json:
            schema:
              type: object
              properties:
                value: {}

      responses:
        "200":
          description: status
          content:
            text/plain:
              schema:
                type: string

  /settings/local:
    get:
      summary: get local settings
      operationId: getLocal
      tags:
        - setting
      responses:
        "200":
          description: status
          content:
            application/json:
              schema: {}

  /settings/test_smtp:
    post:
      summary: test smtp
      operationId: testSmtp
      tags:
        - setting
      requestBody:
        description: test smtp payload
        required: true
        content:
          application/json:
            schema:
              type: object
              properties:
                to:
                  type: string
                smtp:
                  type: object
                  properties:
                    host:
                      type: string
                    username:
                      type: string
                    password:
                      type: string
                    port:
                      type: integer
                    from:
                      type: string
                    tls_implicit:
                      type: boolean
                    disable_tls:
                      type: boolean
                  required:
                    - host
                    - username
                    - password
                    - port
                    - from
                    - tls_implicit
                    - disable_tls
              required:
                - to
                - smtp
      responses:
        "200":
          description: status
          content:
            text/plain:
              schema:
                type: string

  /settings/test_critical_channels:
    post:
      summary: test critical channels
      operationId: testCriticalChannels
      tags:
        - setting
      requestBody:
        description: test critical channel payload
        required: true
        content:
          application/json:
            schema:
              type: array
              items:
                type: object
                properties:
                  email:
                    type: string
                  slack_channel:
                    type: string
      responses:
        "200":
          description: status
          content:
            text/plain:
              schema:
                type: string

  /settings/critical_alerts:
    get:
      summary: Get all critical alerts
      operationId: getCriticalAlerts
      tags:
        - setting
      parameters:
        - in: query
          name: page
          schema:
            type: integer
            default: 1
            description: The page number to retrieve (minimum value is 1)
        - in: query
          name: page_size
          schema:
            type: integer
            default: 10
            maximum: 100
            description: Number of alerts per page (maximum is 100)
        - in: query
          name: acknowledged
          schema:
            type: boolean
            nullable: true
            description: Filter by acknowledgment status; true for acknowledged, false for unacknowledged, and omit for all alerts
      responses:
        "200":
          description: Successfully retrieved all critical alerts
          content:
            application/json:
              schema:
                type: object
                properties:
                  alerts:
                    type: array
                    items:
                      $ref: "#/components/schemas/CriticalAlert"
                  total_rows:
                    type: integer
                    description: Total number of rows matching the query.
                    example: 100
                  total_pages:
                    type: integer
                    description: Total number of pages based on the page size.
                    example: 10

  /settings/critical_alerts/{id}/acknowledge:
    post:
      summary: Acknowledge a critical alert
      operationId: acknowledgeCriticalAlert
      tags:
        - setting
      parameters:
        - in: path
          name: id
          required: true
          schema:
            type: integer
          description: The ID of the critical alert to acknowledge
      responses:
        "200":
          description: Successfully acknowledged the critical alert
          content:
            application/json:
              schema:
                type: string
                example: "Critical alert acknowledged"

  /settings/critical_alerts/acknowledge_all:
    post:
      summary: Acknowledge all unacknowledged critical alerts
      operationId: acknowledgeAllCriticalAlerts
      tags:
        - setting
      responses:
        "200":
          description: Successfully acknowledged all unacknowledged critical alerts.
          content:
            application/json:
              schema:
                type: string
                example: "All unacknowledged critical alerts acknowledged"

  /settings/test_license_key:
    post:
      summary: test license key
      operationId: testLicenseKey
      tags:
        - setting
      requestBody:
        description: test license key
        required: true
        content:
          application/json:
            schema:
              type: object
              properties:
                license_key:
                  type: string
              required:
                - license_key
      responses:
        "200":
          description: status
          content:
            text/plain:
              schema:
                type: string

    # pub use_ssl: Option<bool>,
    # #[serde(rename = "accountName")]
    # pub account_name: String,
    # #[serde(rename = "tenantId")]
    # pub tenant_id: Option<String>,
    # #[serde(rename = "clientId")]
    # pub client_id: Option<String>,
    # #[serde(rename = "containerName")]
    # pub container_name: String,
    # #[serde(rename = "accessKey")]
    # pub access_key: Option<String>,

  /settings/test_object_storage_config:
    post:
      summary: test object storage config
      operationId: testObjectStorageConfig
      tags:
        - setting
      requestBody:
        description: test object storage config
        required: true
        content:
          application/json:
            schema:
              type: object
              additionalProperties: true
      responses:
        "200":
          description: status
          content:
            text/plain:
              schema:
                type: string

  /settings/send_stats:
    post:
      summary: send stats
      operationId: sendStats
      tags:
        - setting
      responses:
        "200":
          description: status
          content:
            text/plain:
              schema:
                type: string

  /settings/latest_key_renewal_attempt:
    get:
      summary: get latest key renewal attempt
      operationId: getLatestKeyRenewalAttempt
      tags:
        - setting
      responses:
        "200":
          description: status
          content:
            application/json:
              schema:
                type: object
                properties:
                  result:
                    type: string
                  attempted_at:
                    type: string
                    format: date-time
                required:
                  - result
                  - attempted_at
                nullable: true

  /settings/renew_license_key:
    post:
      summary: renew license key
      operationId: renewLicenseKey
      tags:
        - setting
      parameters:
        - name: license_key
          in: query
          required: false
          schema:
            type: string
      responses:
        "200":
          description: status
          content:
            text/plain:
              schema:
                type: string

  /settings/customer_portal:
    post:
      summary: create customer portal session
      operationId: createCustomerPortalSession
      tags:
        - setting
      parameters:
        - name: license_key
          in: query
          required: false
          schema:
            type: string
      responses:
        "200":
          description: url to portal
          content:
            text/plain:
              schema:
                type: string

  /saml/test_metadata:
    post:
      summary: test metadata
      operationId: testMetadata
      tags:
        - setting
      requestBody:
        description: test metadata
        required: true
        content:
          application/json:
            schema:
              type: string
      responses:
        "200":
          description: status
          content:
            text/plain:
              schema:
                type: string

  /settings/list_global:
    get:
      summary: list global settings
      operationId: listGlobalSettings
      tags:
        - setting
      responses:
        "200":
          description: list of settings
          content:
            application/json:
              schema:
                type: array
                items:
                  $ref: "#/components/schemas/GlobalSetting"

  /users/email:
    get:
      summary: get current user email (if logged in)
      operationId: getCurrentEmail
      tags:
        - user
      responses:
        "200":
          description: user email
          content:
            text/plain:
              schema:
                type: string

  /users/refresh_token:
    get:
      summary: refresh the current token
      operationId: refreshUserToken
      tags:
        - user
      parameters:
        - name: if_expiring_in_less_than_s
          in: query
          required: false
          schema:
            type: integer
      responses:
        "200":
          description: new token
          content:
            text/plain:
              schema:
                type: string

  /users/tutorial_progress:
    get:
      summary: get tutorial progress
      operationId: getTutorialProgress
      tags:
        - user
      responses:
        "200":
          description: tutorial progress
          content:
            application/json:
              schema:
                type: object
                properties:
                  progress:
                    type: integer
    post:
      summary: update tutorial progress
      operationId: updateTutorialProgress
      tags:
        - user
      requestBody:
        description: progress update
        required: true
        content:
          application/json:
            schema:
              type: object
              properties:
                progress:
                  type: integer
      responses:
        "200":
          description: tutorial progress
          content:
            text/plain:
              schema:
                type: string

  /users/leave_instance:
    post:
      summary: leave instance
      operationId: leaveInstance
      tags:
        - user
      responses:
        "200":
          description: status
          content:
            text/plain:
              schema:
                type: string

  /users/usage:
    get:
      summary: get current usage outside of premium workspaces
      operationId: getUsage
      tags:
        - user
      responses:
        "200":
          description: free usage
          content:
            text/plain:
              schema:
                type: number

  /users/all_runnables:
    get:
      summary: get all runnables in every workspace
      operationId: getRunnable
      tags:
        - user
      responses:
        "200":
          description: free all runnables
          content:
            application/json:
              schema:
                type: object
                properties:
                  workspace:
                    type: string
                  endpoint_async:
                    type: string
                  endpoint_sync:
                    type: string
                  endpoint_openai_sync:
                    type: string
                  summary:
                    type: string
                  description:
                    type: string
                  kind:
                    type: string
                required:
                  - workspace
                  - endpoint_async
                  - endpoint_sync
                  - endpoint_openai_sync
                  - summary
                  - kind

  /users/whoami:
    get:
      summary: get current global whoami (if logged in)
      operationId: globalWhoami
      tags:
        - user
      responses:
        "200":
          description: user email
          content:
            application/json:
              schema:
                $ref: "#/components/schemas/GlobalUserInfo"

  /users/list_invites:
    get:
      summary: list all workspace invites
      operationId: listWorkspaceInvites
      tags:
        - user
      responses:
        "200":
          description: list all workspace invites
          content:
            application/json:
              schema:
                type: array
                items:
                  $ref: "#/components/schemas/WorkspaceInvite"

  /w/{workspace}/users/whoami:
    get:
      summary: whoami
      operationId: whoami
      tags:
        - user
      parameters:
        - $ref: "#/components/parameters/WorkspaceId"
      responses:
        "200":
          description: user
          content:
            application/json:
              schema:
                $ref: "#/components/schemas/User"

  /w/{workspace}/github_app/token:
    post:
      summary: get github app token
      operationId: getGithubAppToken
      tags:
        - workspace
      parameters:
        - $ref: "#/components/parameters/WorkspaceId"
      requestBody:
        description: jwt job token
        required: true
        content:
          application/json:
            schema:
              type: object
              properties:
                job_token:
                  type: string
              required:
                - job_token
      responses:
        "200":
          description: github app token
          content:
            application/json:
              schema:
                type: object
                properties:
                  token:
                    type: string
                required:
                  - token

  /w/{workspace}/github_app/install_from_workspace:
    post:
      tags:
        - Git Sync
      summary: Install a GitHub installation from another workspace
      operationId: installFromWorkspace
      parameters:
        - $ref: "#/components/parameters/WorkspaceId"
      requestBody:
        required: true
        content:
          application/json:
            schema:
              type: object
              properties:
                source_workspace_id:
                  type: string
                  description: The ID of the workspace containing the installation to copy
                installation_id:
                  type: number
                  description: The ID of the GitHub installation to copy
              required:
                - source_workspace_id
                - installation_id
      responses:
        "200":
          description: Installation successfully copied

  /w/{workspace}/github_app/installation/{installation_id}:
    delete:
      summary: Delete a GitHub installation from a workspace
      operationId: deleteFromWorkspace
      description: Removes a GitHub installation from the specified workspace. Requires admin privileges.
      tags:
        - Git Sync
      parameters:
        - $ref: "#/components/parameters/WorkspaceId"
        - name: installation_id
          in: path
          required: true
          schema:
            type: integer
            format: int64
          description: The ID of the GitHub installation to delete
      responses:
        "200":
          description: Installation successfully deleted

  /w/{workspace}/github_app/export/{installationId}:
    get:
      summary: Export GitHub installation JWT token
      description: Exports the JWT token for a specific GitHub installation in the workspace
      operationId: exportInstallation
      tags:
        - Git Sync
      parameters:
        - name: workspace
          in: path
          required: true
          schema:
            type: string
        - name: installationId
          in: path
          required: true
          schema:
            type: integer
      responses:
        "200":
          description: Successfully exported the JWT token
          content:
            application/json:
              schema:
                type: object
                properties:
                  jwt_token:
                    type: string

  /w/{workspace}/github_app/import:
    post:
      summary: Import GitHub installation from JWT token
      description: Imports a GitHub installation from a JWT token exported from another instance
      operationId: importInstallation
      tags:
        - Git Sync
      parameters:
        - name: workspace
          in: path
          required: true
          schema:
            type: string
      requestBody:
        required: true
        content:
          application/json:
            schema:
              type: object
              required:
                - jwt_token
              properties:
                jwt_token:
                  type: string
      responses:
        "200":
          description: Successfully imported the installation

  /users/accept_invite:
    post:
      summary: accept invite to workspace
      operationId: acceptInvite
      tags:
        - user
      requestBody:
        description: accept invite
        required: true
        content:
          application/json:
            schema:
              type: object
              properties:
                workspace_id:
                  type: string
                username:
                  type: string
              required:
                - workspace_id
      responses:
        "200":
          description: status
          content:
            text/plain:
              schema:
                type: string

  /users/decline_invite:
    post:
      summary: decline invite to workspace
      operationId: declineInvite
      tags:
        - user
      requestBody:
        description: decline invite
        required: true
        content:
          application/json:
            schema:
              type: object
              properties:
                workspace_id:
                  type: string
              required:
                - workspace_id
      responses:
        "200":
          description: status
          content:
            text/plain:
              schema:
                type: string

  /w/{workspace}/workspaces/invite_user:
    post:
      summary: invite user to workspace
      operationId: inviteUser
      tags:
        - workspace
      parameters:
        - $ref: "#/components/parameters/WorkspaceId"
      requestBody:
        description: WorkspaceInvite
        required: true
        content:
          application/json:
            schema:
              type: object
              properties:
                email:
                  type: string
                is_admin:
                  type: boolean
                operator:
                  type: boolean
              required:
                - email
                - is_admin
                - operator
      responses:
        "200":
          description: status
          content:
            text/plain:
              schema:
                type: string

  /w/{workspace}/workspaces/add_user:
    post:
      summary: add user to workspace
      operationId: addUser
      tags:
        - workspace
      parameters:
        - $ref: "#/components/parameters/WorkspaceId"
      requestBody:
        description: WorkspaceInvite
        required: true
        content:
          application/json:
            schema:
              type: object
              properties:
                email:
                  type: string
                is_admin:
                  type: boolean
                username:
                  type: string
                operator:
                  type: boolean
              required:
                - email
                - is_admin
                - operator
      responses:
        "200":
          description: status
          content:
            text/plain:
              schema:
                type: string

  /w/{workspace}/workspaces/delete_invite:
    post:
      summary: delete user invite
      operationId: delete invite
      tags:
        - workspace
      parameters:
        - $ref: "#/components/parameters/WorkspaceId"
      requestBody:
        description: WorkspaceInvite
        required: true
        content:
          application/json:
            schema:
              type: object
              properties:
                email:
                  type: string
                is_admin:
                  type: boolean
                operator:
                  type: boolean
              required:
                - email
                - is_admin
                - operator
      responses:
        "200":
          description: status
          content:
            text/plain:
              schema:
                type: string

  /w/{workspace}/workspaces/archive:
    post:
      summary: archive workspace
      operationId: archiveWorkspace
      tags:
        - workspace
      parameters:
        - $ref: "#/components/parameters/WorkspaceId"
      responses:
        "200":
          description: status
          content:
            text/plain:
              schema:
                type: string

  /workspaces/unarchive/{workspace}:
    post:
      summary: unarchive workspace
      operationId: unarchiveWorkspace
      tags:
        - workspace
      parameters:
        - $ref: "#/components/parameters/WorkspaceId"
      responses:
        "200":
          description: status
          content:
            text/plain:
              schema:
                type: string

  /workspaces/delete/{workspace}:
    delete:
      summary: delete workspace (require super admin)
      operationId: deleteWorkspace
      tags:
        - workspace
      parameters:
        - $ref: "#/components/parameters/WorkspaceId"
      responses:
        "200":
          description: status
          content:
            text/plain:
              schema:
                type: string

  /w/{workspace}/workspaces/leave:
    post:
      summary: leave workspace
      operationId: leaveWorkspace
      tags:
        - workspace
      parameters:
        - $ref: "#/components/parameters/WorkspaceId"
      responses:
        "200":
          description: status
          content:
            text/plain:
              schema:
                type: string

  /w/{workspace}/workspaces/get_workspace_name:
    get:
      summary: get workspace name
      operationId: getWorkspaceName
      tags:
        - workspace
      parameters:
        - $ref: "#/components/parameters/WorkspaceId"
      responses:
        "200":
          description: status
          content:
            text/plain:
              schema:
                type: string

  /w/{workspace}/workspaces/change_workspace_name:
    post:
      summary: change workspace name
      operationId: changeWorkspaceName
      tags:
        - workspace
      parameters:
        - $ref: "#/components/parameters/WorkspaceId"
      requestBody:
        content:
          application/json:
            schema:
              type: object
              properties:
                new_name:
                  type: string
              required:
                - username
      responses:
        "200":
          description: status
          content:
            text/plain:
              schema:
                type: string

  /w/{workspace}/workspaces/change_workspace_id:
    post:
      summary: change workspace id
      operationId: changeWorkspaceId
      tags:
        - workspace
      parameters:
        - $ref: "#/components/parameters/WorkspaceId"
      requestBody:
        content:
          application/json:
            schema:
              type: object
              properties:
                new_id:
                  type: string
                new_name:
                  type: string
              required:
                - username
      responses:
        "200":
          description: status
          content:
            text/plain:
              schema:
                type: string

  /w/{workspace}/workspaces/change_workspace_color:
    post:
      summary: change workspace id
      operationId: changeWorkspaceColor
      tags:
        - workspace
      parameters:
        - $ref: "#/components/parameters/WorkspaceId"
      requestBody:
        content:
          application/json:
            schema:
              type: object
              properties:
                color:
                  type: string
      responses:
        "200":
          description: status
          content:
            text/plain:
              schema:
                type: string

  /w/{workspace}/users/whois/{username}:
    get:
      summary: whois
      operationId: whois
      tags:
        - user
      parameters:
        - $ref: "#/components/parameters/WorkspaceId"
        - name: username
          in: path
          required: true
          schema:
            type: string
      responses:
        "200":
          description: user
          content:
            application/json:
              schema:
                $ref: "#/components/schemas/User"

  /w/{workspace}/workspaces/operator_settings:
    post:
      operationId: updateOperatorSettings
      summary: Update operator settings for a workspace
      description: Updates the operator settings for a specific workspace. Requires workspace admin privileges.
      tags:
        - workspace
      parameters:
        - $ref: "#/components/parameters/WorkspaceId"
      requestBody:
        required: true
        content:
          application/json:
            schema:
              $ref: "#/components/schemas/OperatorSettings"
      responses:
        "200":
          description: Operator settings updated successfully
          content:
            text/plain:
              schema:
                type: string

  /users/exists/{email}:
    get:
      summary: exists email
      operationId: existsEmail
      tags:
        - user
      parameters:
        - name: email
          in: path
          required: true
          schema:
            type: string
      responses:
        "200":
          description: user
          content:
            application/json:
              schema:
                type: boolean

  /users/list_as_super_admin:
    get:
      summary: list all users as super admin (require to be super amdin)
      operationId: listUsersAsSuperAdmin
      tags:
        - user
      parameters:
        - $ref: "#/components/parameters/Page"
        - $ref: "#/components/parameters/PerPage"
        - name: active_only
          in: query
          description: filter only active users
          schema:
            type: boolean
      responses:
        "200":
          description: user
          content:
            application/json:
              schema:
                type: array
                items:
                  $ref: "#/components/schemas/GlobalUserInfo"

  /w/{workspace}/workspaces/list_pending_invites:
    get:
      summary: list pending invites for a workspace
      operationId: listPendingInvites
      tags:
        - workspace
      parameters:
        - $ref: "#/components/parameters/WorkspaceId"
      responses:
        "200":
          description: user
          content:
            application/json:
              schema:
                type: array
                items:
                  $ref: "#/components/schemas/WorkspaceInvite"

  /w/{workspace}/workspaces/get_settings:
    get:
      summary: get settings
      operationId: getSettings
      tags:
        - workspace
      parameters:
        - $ref: "#/components/parameters/WorkspaceId"

      responses:
        "200":
          description: status
          content:
            application/json:
              schema:
                type: object
                properties:
                  workspace_id:
                    type: string
                  slack_name:
                    type: string
                  slack_team_id:
                    type: string
                  slack_command_script:
                    type: string
                  teams_team_id:
                    type: string
                  teams_command_script:
                    type: string
                  teams_team_name:
                    type: string
                  auto_invite_domain:
                    type: string
                  auto_invite_operator:
                    type: boolean
                  auto_add:
                    type: boolean
                  plan:
                    type: string
                  customer_id:
                    type: string
                  webhook:
                    type: string
                  deploy_to:
                    type: string
                  ai_config:
                    $ref: "#/components/schemas/AIConfig"
                  error_handler:
                    type: string
                  error_handler_extra_args:
                    $ref: "#/components/schemas/ScriptArgs"
                  error_handler_muted_on_cancel:
                    type: boolean
                  large_file_storage:
                    $ref: "#/components/schemas/LargeFileStorage"
                  git_sync:
                    $ref: "#/components/schemas/WorkspaceGitSyncSettings"
                  deploy_ui:
                    $ref: "#/components/schemas/WorkspaceDeployUISettings"
                  default_app:
                    type: string
                  default_scripts:
                    $ref: "#/components/schemas/WorkspaceDefaultScripts"
                  mute_critical_alerts:
                    type: boolean
                  color:
                    type: string
                  operator_settings:
                    $ref: "#/components/schemas/OperatorSettings"
                required:
                  - error_handler_muted_on_cancel

  /w/{workspace}/workspaces/get_deploy_to:
    get:
      summary: get deploy to
      operationId: getDeployTo
      tags:
        - workspace
      parameters:
        - $ref: "#/components/parameters/WorkspaceId"

      responses:
        "200":
          description: status
          content:
            application/json:
              schema:
                type: object
                properties:
                  deploy_to:
                    type: string

  /w/{workspace}/workspaces/is_premium:
    get:
      summary: get if workspace is premium
      operationId: getIsPremium
      tags:
        - workspace
      parameters:
        - $ref: "#/components/parameters/WorkspaceId"

      responses:
        "200":
          description: status
          content:
            application/json:
              schema:
                type: boolean

  /w/{workspace}/workspaces/premium_info:
    get:
      summary: get premium info
      operationId: getPremiumInfo
      tags:
        - workspace
      parameters:
        - $ref: "#/components/parameters/WorkspaceId"

      responses:
        "200":
          description: status
          content:
            application/json:
              schema:
                type: object
                properties:
                  premium:
                    type: boolean
                  usage:
                    type: number
                  owner:
                    type: string
                  status:
                    type: string
                required:
                  - premium
                  - owner

  /w/{workspace}/workspaces/threshold_alert:
    get:
      summary: get threshold alert info
      operationId: getThresholdAlert
      tags:
        - workspace
      parameters:
        - $ref: "#/components/parameters/WorkspaceId"

      responses:
        "200":
          description: status
          content:
            application/json:
              schema:
                type: object
                properties:
                  threshold_alert_amount:
                    type: number
                  last_alert_sent:
                    type: string
                    format: date-time
    post:
      summary: set threshold alert info
      operationId: setThresholdAlert
      tags:
        - workspace
      parameters:
        - $ref: "#/components/parameters/WorkspaceId"
      requestBody:
        description: threshold alert info
        required: true
        content:
          application/json:
            schema:
              type: object
              properties:
                threshold_alert_amount:
                  type: number

      responses:
        "200":
          description: status
          content:
            text/plain:
              schema:
                type: string

  /w/{workspace}/workspaces/edit_slack_command:
    post:
      summary: edit slack command
      operationId: editSlackCommand
      tags:
        - workspace
      parameters:
        - $ref: "#/components/parameters/WorkspaceId"
      requestBody:
        description: WorkspaceInvite
        required: true
        content:
          application/json:
            schema:
              type: object
              properties:
                slack_command_script:
                  type: string

      responses:
        "200":
          description: status
          content:
            text/plain:
              schema:
                type: string

  /w/{workspace}/workspaces/edit_teams_command:
    post:
      summary: edit teams command
      operationId: editTeamsCommand
      tags:
        - workspace
      parameters:
        - $ref: "#/components/parameters/WorkspaceId"
      requestBody:
        description: WorkspaceInvite
        required: true
        content:
          application/json:
            schema:
              type: object
              properties:
                slack_command_script:
                  type: string
      responses:
        "200":
          description: status
          content:
            text/plain:
              schema:
                type: string

  /w/{workspace}/workspaces/available_teams_ids:
    get:
      summary: list available teams ids
      operationId: listAvailableTeamsIds
      tags:
        - workspace
      parameters:
        - $ref: "#/components/parameters/WorkspaceId"
      responses:
        "200":
          description: status
          content:
            application/json:
              schema:
                type: array
                items:
                  type: object
                  properties:
                    team_name:
                      type: string
                    team_id:
                      type: string
<<<<<<< HEAD
  
=======

>>>>>>> 242a5654
  /w/{workspace}/workspaces/available_teams_channels:
    get:
      summary: list available teams channels
      operationId: listAvailableTeamsChannels
      tags:
        - workspace
      parameters:
        - $ref: "#/components/parameters/WorkspaceId"
      responses:
        "200":
          description: status
          content:
            application/json:
              schema:
                type: array
                items:
                  type: object
                  properties:
                    channel_name:
                      type: string
                    channel_id:
                      type: string
                    service_url:
                      type: string
                    tenant_id:
                      type: string

  /w/{workspace}/workspaces/connect_teams:
    post:
      summary: connect teams
      operationId: connectTeams
      tags:
        - workspace
      parameters:
        - $ref: "#/components/parameters/WorkspaceId"
      requestBody:
        description: connect teams
        required: true
        content:
          application/json:
            schema:
              type: object
              properties:
                team_id:
                  type: string
                team_name:
                  type: string
      responses:
        "200":
          description: status
          content:
            text/plain:
              schema:
                type: string

  /w/{workspace}/workspaces/run_slack_message_test_job:
    post:
      summary: run a job that sends a message to Slack
      operationId: runSlackMessageTestJob
      tags:
        - workspace
      parameters:
        - $ref: "#/components/parameters/WorkspaceId"
      requestBody:
        description: path to hub script to run and its corresponding args
        required: true
        content:
          application/json:
            schema:
              type: object
              properties:
                hub_script_path:
                  type: string
                channel:
                  type: string
                test_msg:
                  type: string

      responses:
        "200":
          description: status
          content:
            text/json:
              schema:
                type: object
                properties:
                  job_uuid:
                    type: string
  
  /w/{workspace}/workspaces/run_teams_message_test_job:
    post:
      summary: run a job that sends a message to Teams
      operationId: runTeamsMessageTestJob
      tags:
        - workspace
      parameters:
        - $ref: "#/components/parameters/WorkspaceId"
      requestBody:
        description: path to hub script to run and its corresponding args
        required: true
        content:
          application/json:
            schema:
              type: object
              properties:
                hub_script_path:
                  type: string
                channel:
                  type: string
                test_msg:
                  type: string

      responses:
        "200":
          description: status
          content:
            text/json:
              schema:
                type: object
                properties:
                  job_uuid:
                    type: string

  /w/{workspace}/workspaces/run_teams_message_test_job:
    post:
      summary: run a job that sends a message to Teams
      operationId: runTeamsMessageTestJob
      tags:
        - workspace
      parameters:
        - $ref: "#/components/parameters/WorkspaceId"
      requestBody:
        description: path to hub script to run and its corresponding args
        required: true
        content:
          application/json:
            schema:
              type: object
              properties:
                hub_script_path:
                  type: string
                channel:
                  type: string
                test_msg:
                  type: string

      responses:
        "200":
          description: status
          content:
            text/json:
              schema:
                type: object
                properties:
                  job_uuid:
                    type: string

  /w/{workspace}/workspaces/edit_deploy_to:
    post:
      summary: edit deploy to
      operationId: editDeployTo
      tags:
        - workspace
      parameters:
        - $ref: "#/components/parameters/WorkspaceId"
      requestBody:
        required: true
        content:
          application/json:
            schema:
              type: object
              properties:
                deploy_to:
                  type: string

      responses:
        "200":
          description: status
          content:
            text/plain:
              schema:
                type: string

  /w/{workspace}/workspaces/edit_auto_invite:
    post:
      summary: edit auto invite
      operationId: editAutoInvite
      tags:
        - workspace
      parameters:
        - $ref: "#/components/parameters/WorkspaceId"
      requestBody:
        description: WorkspaceInvite
        required: true
        content:
          application/json:
            schema:
              type: object
              properties:
                operator:
                  type: boolean
                invite_all:
                  type: boolean
                auto_add:
                  type: boolean

      responses:
        "200":
          description: status
          content:
            text/plain:
              schema:
                type: string

  /w/{workspace}/workspaces/edit_webhook:
    post:
      summary: edit webhook
      operationId: editWebhook
      tags:
        - workspace
      parameters:
        - $ref: "#/components/parameters/WorkspaceId"
      requestBody:
        description: WorkspaceWebhook
        required: true
        content:
          application/json:
            schema:
              type: object
              properties:
                webhook:
                  type: string

      responses:
        "200":
          description: status
          content:
            text/plain:
              schema:
                type: string

  /w/{workspace}/workspaces/edit_copilot_config:
    post:
      summary: edit copilot config
      operationId: editCopilotConfig
      tags:
        - workspace
      parameters:
        - $ref: "#/components/parameters/WorkspaceId"
      requestBody:
        description: WorkspaceCopilotConfig
        required: true
        content:
          application/json:
            schema:
              $ref: "#/components/schemas/AIConfig"
      responses:
        "200":
          description: status
          content:
            text/plain:
              schema:
                type: string

  /w/{workspace}/workspaces/get_copilot_info:
    get:
      summary: get copilot info
      operationId: getCopilotInfo
      tags:
        - workspace
      parameters:
        - $ref: "#/components/parameters/WorkspaceId"

      responses:
        "200":
          description: status
          content:
            application/json:
              schema:
                $ref: "#/components/schemas/AIConfig"

  /w/{workspace}/workspaces/edit_error_handler:
    post:
      summary: edit error handler
      operationId: editErrorHandler
      tags:
        - workspace
      parameters:
        - $ref: "#/components/parameters/WorkspaceId"
      requestBody:
        description: WorkspaceErrorHandler
        required: true
        content:
          application/json:
            schema:
              type: object
              properties:
                error_handler:
                  type: string
                error_handler_extra_args:
                  $ref: "#/components/schemas/ScriptArgs"
                error_handler_muted_on_cancel:
                  type: boolean

      responses:
        "200":
          description: status
          content:
            text/plain:
              schema:
                type: string

  /w/{workspace}/workspaces/edit_large_file_storage_config:
    post:
      summary: edit large file storage settings
      operationId: editLargeFileStorageConfig
      tags:
        - workspace
      parameters:
        - $ref: "#/components/parameters/WorkspaceId"
      requestBody:
        description: LargeFileStorage info
        required: true
        content:
          application/json:
            schema:
              type: object
              properties:
                large_file_storage:
                  $ref: "#/components/schemas/LargeFileStorage"

      responses:
        "200":
          description: status
          content:
            application/json:
              schema: {}

  /w/{workspace}/workspaces/edit_git_sync_config:
    post:
      summary: edit workspace git sync settings
      operationId: editWorkspaceGitSyncConfig
      tags:
        - workspace
      parameters:
        - $ref: "#/components/parameters/WorkspaceId"
      requestBody:
        description: Workspace Git sync settings
        required: true
        content:
          application/json:
            schema:
              type: object
              properties:
                git_sync_settings:
                  $ref: "#/components/schemas/WorkspaceGitSyncSettings"

      responses:
        "200":
          description: status
          content:
            application/json:
              schema: {}

  /w/{workspace}/workspaces/edit_deploy_ui_config:
    post:
      summary: edit workspace deploy ui settings
      operationId: editWorkspaceDeployUISettings
      tags:
        - workspace
      parameters:
        - $ref: "#/components/parameters/WorkspaceId"
      requestBody:
        description: Workspace deploy UI settings
        required: true
        content:
          application/json:
            schema:
              type: object
              properties:
                deploy_ui_settings:
                  $ref: "#/components/schemas/WorkspaceDeployUISettings"

      responses:
        "200":
          description: status
          content:
            application/json:
              schema: {}

  /w/{workspace}/workspaces/edit_default_app:
    post:
      summary: edit default app for workspace
      operationId: editWorkspaceDefaultApp
      tags:
        - workspace
      parameters:
        - $ref: "#/components/parameters/WorkspaceId"
      requestBody:
        description: Workspace default app
        required: true
        content:
          application/json:
            schema:
              type: object
              properties:
                default_app_path:
                  type: string

      responses:
        "200":
          description: status
          content:
            text/plain:
              schema:
                type: string

  /w/{workspace}/workspaces/default_scripts:
    post:
      summary: edit default scripts for workspace
      operationId: editDefaultScripts
      tags:
        - workspace
      parameters:
        - $ref: "#/components/parameters/WorkspaceId"
      requestBody:
        description: Workspace default app
        content:
          application/json:
            schema:
              $ref: "#/components/schemas/WorkspaceDefaultScripts"

      responses:
        "200":
          description: status
          content:
            text/plain:
              schema:
                type: string
    get:
      summary: get default scripts for workspace
      operationId: get default scripts
      tags:
        - workspace
      parameters:
        - $ref: "#/components/parameters/WorkspaceId"
      responses:
        "200":
          description: status
          content:
            application/json:
              schema:
                $ref: "#/components/schemas/WorkspaceDefaultScripts"

  /w/{workspace}/workspaces/set_environment_variable:
    post:
      summary: set environment variable
      operationId: setEnvironmentVariable
      tags:
        - workspace
      parameters:
        - $ref: "#/components/parameters/WorkspaceId"
      requestBody:
        description: Workspace default app
        required: true
        content:
          application/json:
            schema:
              type: object
              properties:
                name:
                  type: string
                value:
                  type: string
              required: [name]
      responses:
        "200":
          description: status
          content:
            text/plain:
              schema:
                type: string

  /w/{workspace}/workspaces/encryption_key:
    get:
      summary: retrieves the encryption key for this workspace
      operationId: getWorkspaceEncryptionKey
      tags:
        - workspace
      parameters:
        - $ref: "#/components/parameters/WorkspaceId"
      responses:
        "200":
          description: status
          content:
            application/json:
              schema:
                type: object
                properties:
                  key:
                    type: string
                required:
                  - key
    post:
      summary: update the encryption key for this workspace
      operationId: setWorkspaceEncryptionKey
      tags:
        - workspace
      parameters:
        - $ref: "#/components/parameters/WorkspaceId"
      requestBody:
        description: New encryption key
        required: true
        content:
          application/json:
            schema:
              type: object
              properties:
                new_key:
                  type: string
                skip_reencrypt:
                  type: boolean
              required:
                - new_key

      responses:
        "200":
          description: status
          content:
            text/plain:
              schema:
                type: string

  /w/{workspace}/workspaces/default_app:
    get:
      summary: get default app for workspace
      operationId: getWorkspaceDefaultApp
      tags:
        - workspace
      parameters:
        - $ref: "#/components/parameters/WorkspaceId"
      responses:
        "200":
          description: status
          content:
            application/json:
              schema:
                type: object
                properties:
                  default_app_path:
                    type: string

  /w/{workspace}/workspaces/get_large_file_storage_config:
    get:
      summary: get large file storage config
      operationId: getLargeFileStorageConfig
      tags:
        - workspace
      parameters:
        - $ref: "#/components/parameters/WorkspaceId"

      responses:
        "200":
          description: status
          content:
            application/json:
              schema:
                $ref: "#/components/schemas/LargeFileStorage"

  /w/{workspace}/workspaces/usage:
    get:
      summary: get usage
      operationId: getWorkspaceUsage
      tags:
        - workspace
      parameters:
        - $ref: "#/components/parameters/WorkspaceId"
      responses:
        "200":
          description: usage
          content:
            text/plain:
              schema:
                type: number

  /w/{workspace}/workspaces/used_triggers:
    get:
      summary: get used triggers
      operationId: getUsedTriggers
      tags:
        - workspace
      parameters:
        - $ref: "#/components/parameters/WorkspaceId"
      responses:
        "200":
          description: status
          content:
            application/json:
              schema:
                type: object
                properties:
                  http_routes_used:
                    type: boolean
                  websocket_used:
                    type: boolean
                  kafka_used:
                    type: boolean
                  nats_used:
                    type: boolean
                  postgres_used:
                    type: boolean
                  mqtt_used:
                    type: boolean
                  gcp_used:
                    type: boolean
                  sqs_used:
                    type: boolean
                required:
                  - http_routes_used
                  - websocket_used
                  - kafka_used
                  - nats_used
                  - postgres_used
                  - mqtt_used
                  - gcp_used
                  - sqs_used
  /w/{workspace}/users/list:
    get:
      summary: list users
      operationId: listUsers
      tags:
        - user
      parameters:
        - $ref: "#/components/parameters/WorkspaceId"
      responses:
        "200":
          description: user
          content:
            application/json:
              schema:
                type: array
                items:
                  $ref: "#/components/schemas/User"

  /w/{workspace}/users/list_usage:
    get:
      summary: list users usage
      operationId: listUsersUsage
      tags:
        - user
      parameters:
        - $ref: "#/components/parameters/WorkspaceId"
      responses:
        "200":
          description: user
          content:
            application/json:
              schema:
                type: array
                items:
                  $ref: "#/components/schemas/UserUsage"

  /w/{workspace}/users/list_usernames:
    get:
      summary: list usernames
      operationId: listUsernames
      tags:
        - user
      parameters:
        - $ref: "#/components/parameters/WorkspaceId"
      responses:
        "200":
          description: user
          content:
            application/json:
              schema:
                type: array
                items:
                  type: string

  /w/{workspace}/users/username_to_email/{username}:
    get:
      summary: get email from username
      operationId: usernameToEmail
      tags:
        - user
      parameters:
        - $ref: "#/components/parameters/WorkspaceId"
        - name: username
          in: path
          required: true
          schema:
            type: string
      responses:
        "200":
          description: email
          content:
            text/plain:
              schema:
                type: string

  /users/tokens/create:
    post:
      summary: create token
      operationId: createToken
      tags:
        - user
      requestBody:
        description: new token
        required: true
        content:
          application/json:
            schema:
              $ref: "#/components/schemas/NewToken"
      responses:
        "201":
          description: token created
          content:
            text/plain:
              schema:
                type: string

  /users/tokens/impersonate:
    post:
      summary: create token to impersonate a user (require superadmin)
      operationId: createTokenImpersonate
      tags:
        - user
      requestBody:
        description: new token
        required: true
        content:
          application/json:
            schema:
              $ref: "#/components/schemas/NewTokenImpersonate"
      responses:
        "201":
          description: token created
          content:
            text/plain:
              schema:
                type: string

  /users/tokens/delete/{token_prefix}:
    delete:
      summary: delete token
      operationId: deleteToken
      tags:
        - user
      parameters:
        - name: token_prefix
          in: path
          required: true
          schema:
            type: string
      responses:
        "200":
          description: delete token
          content:
            text/plain:
              schema:
                type: string

  /users/tokens/list:
    get:
      summary: list token
      operationId: listTokens
      tags:
        - user
      parameters:
        - name: exclude_ephemeral
          in: query
          schema:
            type: boolean
        - $ref: "#/components/parameters/Page"
        - $ref: "#/components/parameters/PerPage"
      responses:
        "200":
          description: truncated token
          content:
            application/json:
              schema:
                type: array
                items:
                  $ref: "#/components/schemas/TruncatedToken"

  /w/{workspace}/oidc/token/{audience}:
    post:
      summary: get OIDC token (ee only)
      operationId: getOidcToken
      tags:
        - oidc
      parameters:
        - $ref: "#/components/parameters/WorkspaceId"
        - name: audience
          in: path
          required: true
          schema:
            type: string

      responses:
        "200":
          description: new oidc token
          content:
            text/plain:
              schema:
                type: string

  /w/{workspace}/variables/create:
    post:
      summary: create variable
      operationId: createVariable
      tags:
        - variable
      parameters:
        - $ref: "#/components/parameters/WorkspaceId"
        - name: already_encrypted
          in: query
          schema:
            type: boolean
      requestBody:
        description: new variable
        required: true
        content:
          application/json:
            schema:
              $ref: "#/components/schemas/CreateVariable"
      responses:
        "201":
          description: variable created
          content:
            text/plain:
              schema:
                type: string

  /w/{workspace}/variables/encrypt:
    post:
      summary: encrypt value
      operationId: encryptValue
      tags:
        - variable
      parameters:
        - $ref: "#/components/parameters/WorkspaceId"
      requestBody:
        description: new variable
        required: true
        content:
          application/json:
            schema:
              type: string
      responses:
        "200":
          description: encrypted value
          content:
            text/plain:
              schema:
                type: string

  /w/{workspace}/variables/delete/{path}:
    delete:
      summary: delete variable
      operationId: deleteVariable
      tags:
        - variable
      parameters:
        - $ref: "#/components/parameters/WorkspaceId"
        - $ref: "#/components/parameters/Path"
      responses:
        "200":
          description: variable deleted
          content:
            text/plain:
              schema:
                type: string

  /w/{workspace}/variables/update/{path}:
    post:
      summary: update variable
      operationId: updateVariable
      tags:
        - variable
      parameters:
        - $ref: "#/components/parameters/WorkspaceId"
        - $ref: "#/components/parameters/Path"
        - name: already_encrypted
          in: query
          schema:
            type: boolean
      requestBody:
        description: updated variable
        required: true
        content:
          application/json:
            schema:
              $ref: "#/components/schemas/EditVariable"
      responses:
        "200":
          description: variable updated
          content:
            text/plain:
              schema:
                type: string

  /w/{workspace}/variables/get/{path}:
    get:
      summary: get variable
      operationId: getVariable
      tags:
        - variable
      parameters:
        - $ref: "#/components/parameters/WorkspaceId"
        - $ref: "#/components/parameters/Path"
        - name: decrypt_secret
          description: |
            ask to decrypt secret if this variable is secret
            (if not secret no effect, default: true)
          in: query
          schema:
            type: boolean
        - name: include_encrypted
          description: |
            ask to include the encrypted value if secret and decrypt secret is not true (default: false)
          in: query
          schema:
            type: boolean
      responses:
        "200":
          description: variable
          content:
            application/json:
              schema:
                $ref: "#/components/schemas/ListableVariable"

  /w/{workspace}/variables/get_value/{path}:
    get:
      summary: get variable value
      operationId: getVariableValue
      tags:
        - variable
      parameters:
        - $ref: "#/components/parameters/WorkspaceId"
        - $ref: "#/components/parameters/Path"
      responses:
        "200":
          description: variable
          content:
            application/json:
              schema:
                type: string

  /w/{workspace}/variables/exists/{path}:
    get:
      summary: does variable exists at path
      operationId: existsVariable
      tags:
        - variable
      parameters:
        - $ref: "#/components/parameters/WorkspaceId"
        - $ref: "#/components/parameters/Path"
      responses:
        "200":
          description: variable
          content:
            application/json:
              schema:
                type: boolean

  /w/{workspace}/variables/list:
    get:
      summary: list variables
      operationId: listVariable
      tags:
        - variable
      parameters:
        - $ref: "#/components/parameters/WorkspaceId"
        - name: path_start
          in: query
          schema:
            type: string
        - $ref: "#/components/parameters/Page"
        - $ref: "#/components/parameters/PerPage"
      responses:
        "200":
          description: variable list
          content:
            application/json:
              schema:
                type: array
                items:
                  $ref: "#/components/schemas/ListableVariable"

  /w/{workspace}/variables/list_contextual:
    get:
      summary: list contextual variables
      operationId: listContextualVariables
      tags:
        - variable
      parameters:
        - $ref: "#/components/parameters/WorkspaceId"
      responses:
        "200":
          description: contextual variable list
          content:
            application/json:
              schema:
                type: array
                items:
                  $ref: "#/components/schemas/ContextualVariable"

  /w/{workspace}/workspaces/critical_alerts:
    get:
      summary: Get all critical alerts for this workspace
      operationId: workspaceGetCriticalAlerts
      tags:
        - setting
      parameters:
        - $ref: "#/components/parameters/WorkspaceId"
        - in: query
          name: page
          schema:
            type: integer
            default: 1
            description: The page number to retrieve (minimum value is 1)
        - in: query
          name: page_size
          schema:
            type: integer
            default: 10
            maximum: 100
            description: Number of alerts per page (maximum is 100)
        - in: query
          name: acknowledged
          schema:
            type: boolean
            nullable: true
            description: Filter by acknowledgment status; true for acknowledged, false for unacknowledged, and omit for all alerts
      responses:
        "200":
          description: Successfully retrieved all critical alerts
          content:
            application/json:
              schema:
                type: object
                properties:
                  alerts:
                    type: array
                    items:
                      $ref: "#/components/schemas/CriticalAlert"
                  total_rows:
                    type: integer
                    description: Total number of rows matching the query.
                    example: 100
                  total_pages:
                    type: integer
                    description: Total number of pages based on the page size.
                    example: 10

  /w/{workspace}/workspaces/critical_alerts/{id}/acknowledge:
    post:
      summary: Acknowledge a critical alert for this workspace
      operationId: workspaceAcknowledgeCriticalAlert
      tags:
        - setting
      parameters:
        - $ref: "#/components/parameters/WorkspaceId"
        - in: path
          name: id
          required: true
          schema:
            type: integer
          description: The ID of the critical alert to acknowledge
      responses:
        "200":
          description: Successfully acknowledged the critical alert
          content:
            application/json:
              schema:
                type: string
                example: "Critical alert acknowledged"

  /w/{workspace}/workspaces/critical_alerts/acknowledge_all:
    post:
      summary: Acknowledge all unacknowledged critical alerts for this workspace
      operationId: workspaceAcknowledgeAllCriticalAlerts
      tags:
        - setting
      parameters:
        - $ref: "#/components/parameters/WorkspaceId"
      responses:
        "200":
          description: Successfully acknowledged all unacknowledged critical alerts.
          content:
            application/json:
              schema:
                type: string
                example: "All unacknowledged critical alerts acknowledged"

  /w/{workspace}/workspaces/critical_alerts/mute:
    post:
      summary: Mute critical alert UI for this workspace
      operationId: workspaceMuteCriticalAlertsUI
      tags:
        - setting
      parameters:
        - $ref: "#/components/parameters/WorkspaceId"
      requestBody:
        description: Boolean flag to mute critical alerts.
        required: true
        content:
          application/json:
            schema:
              type: object
              properties:
                mute_critical_alerts:
                  type: boolean
                  description: Whether critical alerts should be muted.
                  example: true
      responses:
        "200":
          description: Successfully updated mute critical alert settings.
          content:
            application/json:
              schema:
                type: string
                example: "Updated mute critical alert UI settings for workspace: workspace_id"

  /oauth/login_callback/{client_name}:
    post:
      security: []
      summary: login with oauth authorization flow
      operationId: loginWithOauth
      tags:
        - user
      parameters:
        - $ref: "#/components/parameters/ClientName"
      requestBody:
        description: Partially filled script
        required: true
        content:
          application/json:
            schema:
              type: object
              properties:
                code:
                  type: string
                state:
                  type: string

      responses:
        "200":
          description: >
            Successfully authenticated. The session ID is returned in a cookie
            named `token` and as plaintext response. Preferred method of
            authorization is through the bearer token. The cookie is only for
            browser convenience.

          headers:
            Set-Cookie:
              schema:
                type: string
                example: token=abcde12345; Path=/; HttpOnly
          content:
            text/plain:
              schema:
                type: string

  /w/{workspace}/oauth/connect_slack_callback:
    post:
      summary: connect slack callback
      operationId: connectSlackCallback
      tags:
        - oauth
      parameters:
        - $ref: "#/components/parameters/WorkspaceId"
      requestBody:
        description: code endpoint
        required: true
        content:
          application/json:
            schema:
              type: object
              properties:
                code:
                  type: string
                state:
                  type: string
              required:
                - code
                - state
      responses:
        "200":
          description: slack token
          content:
            text/plain:
              schema:
                type: string

  /oauth/connect_slack_callback:
    post:
      summary: connect slack callback instance
      operationId: connectSlackCallbackInstance
      tags:
        - oauth
      requestBody:
        description: code endpoint
        required: true
        content:
          application/json:
            schema:
              type: object
              properties:
                code:
                  type: string
                state:
                  type: string
              required:
                - code
                - state
      responses:
        "200":
          description: success message
          content:
            text/plain:
              schema:
                type: string

  /oauth/connect_callback/{client_name}:
    post:
      summary: connect callback
      operationId: connectCallback
      tags:
        - oauth
      parameters:
        - $ref: "#/components/parameters/ClientName"
      requestBody:
        description: code endpoint
        required: true
        content:
          application/json:
            schema:
              type: object
              properties:
                code:
                  type: string
                state:
                  type: string
              required:
                - code
                - state
      responses:
        "200":
          description: oauth token
          content:
            application/json:
              schema:
                $ref: "#/components/schemas/TokenResponse"

  /w/{workspace}/oauth/create_account:
    post:
      summary: create OAuth account
      operationId: createAccount
      tags:
        - oauth
      parameters:
        - $ref: "#/components/parameters/WorkspaceId"
      requestBody:
        description: code endpoint
        required: true
        content:
          application/json:
            schema:
              type: object
              properties:
                refresh_token:
                  type: string
                expires_in:
                  type: integer
                client:
                  type: string
              required:
                - expires_in
                - client
      responses:
        "200":
          description: account set
          content:
            text/plain:
              schema:
                type: string

  /w/{workspace}/oauth/refresh_token/{id}:
    post:
      summary: refresh token
      operationId: refreshToken
      tags:
        - oauth
      parameters:
        - $ref: "#/components/parameters/WorkspaceId"
        - $ref: "#/components/parameters/AccountId"
      requestBody:
        description: variable path
        required: true
        content:
          application/json:
            schema:
              type: object
              properties:
                path:
                  type: string
              required:
                - path
      responses:
        "200":
          description: token refreshed
          content:
            text/plain:
              schema:
                type: string

  /w/{workspace}/oauth/disconnect/{id}:
    post:
      summary: disconnect account
      operationId: disconnectAccount
      tags:
        - oauth
      parameters:
        - $ref: "#/components/parameters/WorkspaceId"
        - $ref: "#/components/parameters/AccountId"
      responses:
        "200":
          description: disconnected client
          content:
            text/plain:
              schema:
                type: string

  /w/{workspace}/oauth/disconnect_slack:
    post:
      summary: disconnect slack
      operationId: disconnectSlack
      tags:
        - oauth
      parameters:
        - $ref: "#/components/parameters/WorkspaceId"
      responses:
        "200":
          description: disconnected slack
          content:
            text/plain:
              schema:
                type: string

  /w/{workspace}/oauth/disconnect_teams:
    post:
      summary: disconnect teams
      operationId: disconnectTeams
      tags:
        - oauth
      parameters:
        - $ref: "#/components/parameters/WorkspaceId"
      responses:
        "200":
          description: disconnected teams
          content:
            text/plain:
              schema:
                type: string

  /oauth/list_logins:
    get:
      summary: list oauth logins
      operationId: listOAuthLogins
      tags:
        - oauth
      responses:
        "200":
          description: list of oauth and saml login clients
          content:
            application/json:
              schema:
                type: object
                properties:
                  oauth:
                    type: array
                    items:
                      type: object
                      properties:
                        type:
                          type: string
                        display_name:
                          type: string
                      required:
                        - type
                  saml:
                    type: string
                required:
                  - oauth

  /oauth/list_connects:
    get:
      summary: list oauth connects
      operationId: listOAuthConnects
      tags:
        - oauth
      responses:
        "200":
          description: list of oauth connects clients
          content:
            application/json:
              schema:
                type: array
                items:
                  type: string

  /oauth/get_connect/{client}:
    get:
      summary: get oauth connect
      operationId: getOAuthConnect
      tags:
        - oauth
      parameters:
        - name: client
          description: client name
          in: path
          required: true
          schema:
            type: string
      responses:
        "200":
          description: get
          content:
            application/json:
              schema:
                type: object
                properties:
                  extra_params:
                    type: object
                  scopes:
                    type: array
                    items:
                      type: string

  /teams/sync:
    post:
      operationId: syncTeams
      summary: synchronize Microsoft Teams information (teams/channels)
      tags:
        - teams
      responses:
        "200":
          description: Teams information successfully synchronized
          content:
            application/json:
              schema:
                type: array
                items:
                  $ref: "#/components/schemas/TeamInfo"

  /teams/activities:
    post:
      summary: send update to Microsoft Teams activity
      description: Respond to a Microsoft Teams activity after a workspace command is run
      operationId: sendMessageToConversation
      tags:
        - teams
      requestBody:
        required: true
        content:
          application/json:
            schema:
              type: object
              required:
                - conversation_id
                - text
              properties:
                conversation_id:
                  type: string
                  description: The ID of the Teams conversation/activity
                success:
                  type: boolean
                  description: Used for styling the card conditionally
                  default: true
                text:
                  type: string
                  description: The message text to be sent in the Teams card
                card_block:
                  type: object
                  description: The card block to be sent in the Teams card

      responses:
        "200":
          description: Activity processed successfully

  /teams/activities:
    post:
      summary: send update to Microsoft Teams activity
      description: Respond to a Microsoft Teams activity after a workspace command is run
      operationId: sendMessageToConversation
      tags:
        - teams
      requestBody:
        required: true
        content:
          application/json:
            schema:
              type: object
              required:
                - conversation_id
                - text
              properties:
                conversation_id:
                  type: string
                  description: The ID of the Teams conversation/activity
                success:
                  type: boolean
                  description: Used for styling the card conditionally
                  default: true
                text:
                  type: string
                  description: The message text to be sent in the Teams card
                card_block:
                  type: object
                  description: The card block to be sent in the Teams card

      responses:
        '200':
          description: Activity processed successfully

  /w/{workspace}/resources/create:
    post:
      summary: create resource
      operationId: createResource
      tags:
        - resource
      parameters:
        - $ref: "#/components/parameters/WorkspaceId"
        - name: update_if_exists
          in: query
          schema:
            type: boolean
      requestBody:
        description: new resource
        required: true
        content:
          application/json:
            schema:
              $ref: "#/components/schemas/CreateResource"
      responses:
        "201":
          description: resource created
          content:
            text/plain:
              schema:
                type: string

  /w/{workspace}/resources/delete/{path}:
    delete:
      summary: delete resource
      operationId: deleteResource
      tags:
        - resource
      parameters:
        - $ref: "#/components/parameters/WorkspaceId"
        - $ref: "#/components/parameters/Path"
      responses:
        "200":
          description: resource deleted
          content:
            text/plain:
              schema:
                type: string

  /w/{workspace}/resources/update/{path}:
    post:
      summary: update resource
      operationId: updateResource
      tags:
        - resource
      parameters:
        - $ref: "#/components/parameters/WorkspaceId"
        - $ref: "#/components/parameters/Path"
      requestBody:
        description: updated resource
        required: true
        content:
          application/json:
            schema:
              $ref: "#/components/schemas/EditResource"
      responses:
        "200":
          description: resource updated
          content:
            text/plain:
              schema:
                type: string

  /w/{workspace}/resources/update_value/{path}:
    post:
      summary: update resource value
      operationId: updateResourceValue
      tags:
        - resource
      parameters:
        - $ref: "#/components/parameters/WorkspaceId"
        - $ref: "#/components/parameters/Path"
      requestBody:
        description: updated resource
        required: true
        content:
          application/json:
            schema:
              type: object
              properties:
                value: {}
      responses:
        "200":
          description: resource value updated
          content:
            text/plain:
              schema:
                type: string

  /w/{workspace}/resources/get/{path}:
    get:
      summary: get resource
      operationId: getResource
      tags:
        - resource
      parameters:
        - $ref: "#/components/parameters/WorkspaceId"
        - $ref: "#/components/parameters/Path"
      responses:
        "200":
          description: resource
          content:
            application/json:
              schema:
                $ref: "#/components/schemas/Resource"

  /w/{workspace}/resources/get_value_interpolated/{path}:
    get:
      summary: get resource interpolated (variables and resources are fully unrolled)
      operationId: getResourceValueInterpolated
      tags:
        - resource
      parameters:
        - $ref: "#/components/parameters/WorkspaceId"
        - $ref: "#/components/parameters/Path"
        - name: job_id
          description: job id
          in: query
          schema:
            type: string
            format: uuid
      responses:
        "200":
          description: resource value
          content:
            application/json:
              schema: {}

  /w/{workspace}/resources/get_value/{path}:
    get:
      summary: get resource value
      operationId: getResourceValue
      tags:
        - resource
      parameters:
        - $ref: "#/components/parameters/WorkspaceId"
        - $ref: "#/components/parameters/Path"
      responses:
        "200":
          description: resource value
          content:
            application/json:
              schema: {}

  /w/{workspace}/resources/exists/{path}:
    get:
      summary: does resource exists
      operationId: existsResource
      tags:
        - resource
      parameters:
        - $ref: "#/components/parameters/WorkspaceId"
        - $ref: "#/components/parameters/Path"
      responses:
        "200":
          description: does resource exists
          content:
            application/json:
              schema:
                type: boolean

  /w/{workspace}/resources/list:
    get:
      summary: list resources
      operationId: listResource
      tags:
        - resource
      parameters:
        - $ref: "#/components/parameters/WorkspaceId"
        - $ref: "#/components/parameters/Page"
        - $ref: "#/components/parameters/PerPage"
        - name: resource_type
          description: resource_types to list from, separated by ',',
          in: query
          schema:
            type: string
        - name: resource_type_exclude
          description: resource_types to not list from, separated by ',',
          in: query
          schema:
            type: string
        - name: path_start
          in: query
          schema:
            type: string
      responses:
        "200":
          description: resource list
          content:
            application/json:
              schema:
                type: array
                items:
                  $ref: "#/components/schemas/ListableResource"

  /w/{workspace}/resources/list_search:
    get:
      summary: list resources for search
      operationId: listSearchResource
      tags:
        - resource
      parameters:
        - $ref: "#/components/parameters/WorkspaceId"
      responses:
        "200":
          description: resource list
          content:
            application/json:
              schema:
                type: array
                items:
                  type: object
                  properties:
                    path:
                      type: string
                    value: {}
                  required:
                    - path
                    - value

  /w/{workspace}/resources/list_names/{name}:
    get:
      summary: list resource names
      operationId: listResourceNames
      tags:
        - resource
      parameters:
        - $ref: "#/components/parameters/WorkspaceId"
        - $ref: "#/components/parameters/Name"
      responses:
        "200":
          description: resource list names
          content:
            application/json:
              schema:
                type: array
                items:
                  type: object
                  properties:
                    name:
                      type: string
                    path:
                      type: string
                  required:
                    - name
                    - path

  /w/{workspace}/resources/type/create:
    post:
      summary: create resource_type
      operationId: createResourceType
      tags:
        - resource
      parameters:
        - $ref: "#/components/parameters/WorkspaceId"
      requestBody:
        description: new resource_type
        required: true
        content:
          application/json:
            schema:
              $ref: "#/components/schemas/ResourceType"
      responses:
        "201":
          description: resource_type created
          content:
            text/plain:
              schema:
                type: string

  /w/{workspace}/resources/file_resource_type_to_file_ext_map:
    get:
      summary: get map from resource type to format extension
      operationId: fileResourceTypeToFileExtMap
      tags:
        - resource
      parameters:
        - $ref: "#/components/parameters/WorkspaceId"
      responses:
        "200":
          description: map from resource type to file ext
          content:
            application/json:
              schema: {}

  /w/{workspace}/resources/type/delete/{path}:
    delete:
      summary: delete resource_type
      operationId: deleteResourceType
      tags:
        - resource
      parameters:
        - $ref: "#/components/parameters/WorkspaceId"
        - $ref: "#/components/parameters/Path"
      responses:
        "200":
          description: resource_type deleted
          content:
            text/plain:
              schema:
                type: string

  /w/{workspace}/resources/type/update/{path}:
    post:
      summary: update resource_type
      operationId: updateResourceType
      tags:
        - resource
      parameters:
        - $ref: "#/components/parameters/WorkspaceId"
        - $ref: "#/components/parameters/Path"
      requestBody:
        description: updated resource_type
        required: true
        content:
          application/json:
            schema:
              $ref: "#/components/schemas/EditResourceType"
      responses:
        "200":
          description: resource_type updated
          content:
            text/plain:
              schema:
                type: string

  /w/{workspace}/resources/type/get/{path}:
    get:
      summary: get resource_type
      operationId: getResourceType
      tags:
        - resource
      parameters:
        - $ref: "#/components/parameters/WorkspaceId"
        - $ref: "#/components/parameters/Path"
      responses:
        "200":
          description: resource_type deleted
          content:
            application/json:
              schema:
                $ref: "#/components/schemas/ResourceType"

  /w/{workspace}/resources/type/exists/{path}:
    get:
      summary: does resource_type exists
      operationId: existsResourceType
      tags:
        - resource
      parameters:
        - $ref: "#/components/parameters/WorkspaceId"
        - $ref: "#/components/parameters/Path"
      responses:
        "200":
          description: does resource_type exist
          content:
            application/json:
              schema:
                type: boolean

  /w/{workspace}/resources/type/list:
    get:
      summary: list resource_types
      operationId: listResourceType
      tags:
        - resource
      parameters:
        - $ref: "#/components/parameters/WorkspaceId"
      responses:
        "200":
          description: resource_type list
          content:
            application/json:
              schema:
                type: array
                items:
                  $ref: "#/components/schemas/ResourceType"

  /w/{workspace}/resources/type/listnames:
    get:
      summary: list resource_types names
      operationId: listResourceTypeNames
      tags:
        - resource
      parameters:
        - $ref: "#/components/parameters/WorkspaceId"
      responses:
        "200":
          description: resource_type list
          content:
            application/json:
              schema:
                type: array
                items:
                  type: string

  /w/{workspace}/embeddings/query_resource_types:
    get:
      summary: query resource types by similarity
      operationId: queryResourceTypes
      tags:
        - resource
      parameters:
        - $ref: "#/components/parameters/WorkspaceId"
        - name: text
          description: query text
          in: query
          required: true
          schema:
            type: string
        - name: limit
          description: query limit
          in: query
          required: false
          schema:
            type: number
      responses:
        "200":
          description: resource type details
          content:
            application/json:
              schema:
                type: array
                items:
                  type: object
                  properties:
                    name:
                      type: string
                    score:
                      type: number
                    schema: {}
                  required:
                    - name
                    - score

  /integrations/hub/list:
    get:
      summary: list hub integrations
      operationId: listHubIntegrations
      tags:
        - integration
      parameters:
        - name: kind
          description: query integrations kind
          in: query
          required: false
          schema:
            type: string
      responses:
        "200":
          description: integrations details
          content:
            application/json:
              schema:
                type: array
                items:
                  type: object
                  properties:
                    name:
                      type: string
                  required:
                    - name

  /flows/hub/list:
    get:
      summary: list all hub flows
      operationId: listHubFlows
      tags:
        - flow
      responses:
        "200":
          description: hub flows list
          content:
            application/json:
              schema:
                type: object
                properties:
                  flows:
                    type: array
                    items:
                      type: object
                      properties:
                        id:
                          type: number
                        flow_id:
                          type: number
                        summary:
                          type: string
                        apps:
                          type: array
                          items:
                            type: string
                        approved:
                          type: boolean
                        votes:
                          type: number

                      required:
                        - id
                        - flow_id
                        - summary
                        - apps
                        - approved
                        - votes

  /flows/hub/get/{id}:
    get:
      summary: get hub flow by id
      operationId: getHubFlowById
      tags:
        - flow
      parameters:
        - $ref: "#/components/parameters/PathId"
      responses:
        "200":
          description: flow
          content:
            application/json:
              schema:
                type: object
                properties:
                  flow:
                    $ref: "../../openflow.openapi.yaml#/components/schemas/OpenFlow"

  /apps/hub/list:
    get:
      summary: list all hub apps
      operationId: listHubApps
      tags:
        - app
      responses:
        "200":
          description: hub apps list
          content:
            application/json:
              schema:
                type: object
                properties:
                  apps:
                    type: array
                    items:
                      type: object
                      properties:
                        id:
                          type: number
                        app_id:
                          type: number
                        summary:
                          type: string
                        apps:
                          type: array
                          items:
                            type: string
                        approved:
                          type: boolean
                        votes:
                          type: number
                      required:
                        - id
                        - app_id
                        - summary
                        - apps
                        - approved
                        - votes

  /apps/hub/get/{id}:
    get:
      summary: get hub app by id
      operationId: getHubAppById
      tags:
        - app
      parameters:
        - $ref: "#/components/parameters/PathId"
      responses:
        "200":
          description: app
          content:
            application/json:
              schema:
                type: object
                properties:
                  app:
                    type: object
                    properties:
                      summary:
                        type: string
                      value: {}
                    required:
                      - summary
                      - value
                required:
                  - app

  /apps_u/public_app_by_custom_path/{custom_path}:
    get:
      summary: get public app by custom path
      operationId: getPublicAppByCustomPath
      tags:
        - app
      parameters:
        - $ref: "#/components/parameters/CustomPath"
      responses:
        "200":
          description: app details
          content:
            application/json:
              schema:
                allOf:
                  - $ref: "#/components/schemas/AppWithLastVersion"
                  - type: object
                    properties:
                      workspace_id:
                        type: string

  /scripts/hub/get/{path}:
    get:
      summary: get hub script content by path
      operationId: getHubScriptContentByPath
      tags:
        - script
      parameters:
        - $ref: "#/components/parameters/ScriptPath"
      responses:
        "200":
          description: script details
          content:
            text/plain:
              schema:
                type: string

  /scripts/hub/get_full/{path}:
    get:
      summary: get full hub script by path
      operationId: getHubScriptByPath
      tags:
        - script
      parameters:
        - $ref: "#/components/parameters/ScriptPath"
      responses:
        "200":
          description: script details
          content:
            application/json:
              schema:
                type: object
                properties:
                  content:
                    type: string
                  lockfile:
                    type: string
                  schema: {}
                  language:
                    type: string
                  summary:
                    type: string
                required:
                  - content
                  - language

  /scripts/hub/top:
    get:
      summary: get top hub scripts
      operationId: getTopHubScripts
      tags:
        - script
      parameters:
        - name: limit
          description: query limit
          in: query
          required: false
          schema:
            type: number
        - name: app
          description: query scripts app
          in: query
          required: false
          schema:
            type: string
        - name: kind
          description: query scripts kind
          in: query
          required: false
          schema:
            type: string
      responses:
        "200":
          description: hub scripts list
          content:
            application/json:
              schema:
                type: object
                properties:
                  asks:
                    type: array
                    items:
                      type: object
                      properties:
                        id:
                          type: number
                        ask_id:
                          type: number
                        summary:
                          type: string
                        app:
                          type: string
                        version_id:
                          type: number
                        kind:
                          $ref: "#/components/schemas/HubScriptKind"
                        votes:
                          type: number
                        views:
                          type: number
                      required:
                        - id
                        - ask_id
                        - summary
                        - app
                        - version_id
                        - kind
                        - views
                        - votes

  /embeddings/query_hub_scripts:
    get:
      summary: query hub scripts by similarity
      operationId: queryHubScripts
      tags:
        - script
      parameters:
        - name: text
          description: query text
          in: query
          required: true
          schema:
            type: string
        - name: kind
          description: query scripts kind
          in: query
          required: false
          schema:
            type: string
        - name: limit
          description: query limit
          in: query
          required: false
          schema:
            type: number
        - name: app
          description: query scripts app
          in: query
          required: false
          schema:
            type: string
      responses:
        "200":
          description: script details
          content:
            application/json:
              schema:
                type: array
                items:
                  type: object
                  properties:
                    ask_id:
                      type: number
                    id:
                      type: number
                    version_id:
                      type: number
                    summary:
                      type: string
                    app:
                      type: string
                    kind:
                      $ref: "#/components/schemas/HubScriptKind"
                    score:
                      type: number
                  required:
                    - ask_id
                    - id
                    - version_id
                    - summary
                    - app
                    - kind
                    - score

  /w/{workspace}/scripts/list_search:
    get:
      summary: list scripts for search
      operationId: listSearchScript
      tags:
        - script
      parameters:
        - $ref: "#/components/parameters/WorkspaceId"
      responses:
        "200":
          description: script list
          content:
            application/json:
              schema:
                type: array
                items:
                  type: object
                  properties:
                    path:
                      type: string
                    content:
                      type: string
                  required:
                    - path
                    - content

  /w/{workspace}/scripts/list:
    get:
      summary: list all scripts
      operationId: listScripts
      tags:
        - script
      parameters:
        - $ref: "#/components/parameters/WorkspaceId"
        - $ref: "#/components/parameters/Page"
        - $ref: "#/components/parameters/PerPage"
        - $ref: "#/components/parameters/OrderDesc"
        - $ref: "#/components/parameters/CreatedBy"
        - name: path_start
          description: mask to filter matching starting path
          in: query
          schema:
            type: string
        - name: path_exact
          description: mask to filter exact matching path
          in: query
          schema:
            type: string
        - name: first_parent_hash
          description: mask to filter scripts whom first direct parent has exact hash
          in: query
          schema:
            type: string
        - name: last_parent_hash
          description: |
            mask to filter scripts whom last parent in the chain has exact hash.
            Beware that each script stores only a limited number of parents. Hence
            the last parent hash for a script is not necessarily its top-most parent.
            To find the top-most parent you will have to jump from last to last hash
             until finding the parent
          in: query
          schema:
            type: string
        - name: parent_hash
          description: |
            is the hash present in the array of stored parent hashes for this script.
            The same warning applies than for last_parent_hash. A script only store a
            limited number of direct parent
          in: query
          schema:
            type: string
        - name: show_archived
          description: |
            (default false)
            show only the archived files.
            when multiple archived hash share the same path, only the ones with the latest create_at
            are
            ed.
          in: query
          schema:
            type: boolean
        - name: include_without_main
          description: |
            (default false)
            include scripts without an exported main function
          in: query
          schema:
            type: boolean
        - name: include_draft_only
          description: |
            (default false)
            include scripts that have no deployed version
          in: query
          schema:
            type: boolean
        - name: is_template
          description: |
            (default regardless)
            if true show only the templates
            if false show only the non templates
            if not defined, show all regardless of if the script is a template
          in: query
          schema:
            type: boolean
        - name: kinds
          description: |
            (default regardless)
            script kinds to filter, split by comma
          in: query
          schema:
            type: string
        - name: starred_only
          description: |
            (default false)
            show only the starred items
          in: query
          schema:
            type: boolean
        - name: with_deployment_msg
          description: |
            (default false)
            include deployment message
          in: query
          schema:
            type: boolean
      responses:
        "200":
          description: All scripts
          content:
            application/json:
              schema:
                type: array
                items:
                  $ref: "#/components/schemas/Script"

  /w/{workspace}/scripts/list_paths:
    get:
      summary: list all scripts paths
      operationId: listScriptPaths
      tags:
        - script
      parameters:
        - $ref: "#/components/parameters/WorkspaceId"
      responses:
        "200":
          description: list of script paths
          content:
            text/plain:
              schema:
                type: array
                items:
                  type: string

  /w/{workspace}/drafts/create:
    post:
      summary: create draft
      operationId: createDraft
      tags:
        - draft
      parameters:
        - $ref: "#/components/parameters/WorkspaceId"
      requestBody:
        required: true
        content:
          application/json:
            schema:
              type: object
              properties:
                path:
                  type: string
                typ:
                  type: string
                  enum: ["flow", "script", "app"]
                value: {}
              required:
                - path
                - typ
                - enum
      responses:
        "201":
          description: draft created
          content:
            text/plain:
              schema:
                type: string

  /w/{workspace}/drafts/delete/{kind}/{path}:
    delete:
      summary: delete draft
      operationId: deleteDraft
      tags:
        - draft
      parameters:
        - $ref: "#/components/parameters/WorkspaceId"
        - name: kind
          in: path
          required: true
          schema:
            type: string
            enum:
              - script
              - flow
              - app
        - $ref: "#/components/parameters/ScriptPath"
      responses:
        "200":
          description: draft deleted
          content:
            text/plain:
              schema:
                type: string

  /w/{workspace}/scripts/create:
    post:
      summary: create script
      operationId: createScript
      tags:
        - script
      parameters:
        - $ref: "#/components/parameters/WorkspaceId"
      requestBody:
        description: Partially filled script
        required: true
        content:
          application/json:
            schema:
              $ref: "#/components/schemas/NewScript"

      responses:
        "201":
          description: script created
          content:
            text/plain:
              schema:
                type: string

  /w/{workspace}/scripts/toggle_workspace_error_handler/p/{path}:
    post:
      summary: Toggle ON and OFF the workspace error handler for a given script
      operationId: toggleWorkspaceErrorHandlerForScript
      tags:
        - script
      parameters:
        - $ref: "#/components/parameters/WorkspaceId"
        - $ref: "#/components/parameters/ScriptPath"
      requestBody:
        description: Workspace error handler enabled
        required: true
        content:
          application/json:
            schema:
              type: object
              properties:
                muted:
                  type: boolean
      responses:
        "200":
          description: error handler toggled
          content:
            text/plain:
              schema:
                type: string

  /workers/custom_tags:
    get:
      summary: get all instance custom tags (tags are used to dispatch jobs to
        different worker groups)
      operationId: getCustomTags
      tags:
        - worker
      parameters:
        - name: workspace
          in: query
          schema:
            type: string
          required: false
        - name: show_workspace_restriction
          in: query
          schema:
            type: boolean
          required: false
      responses:
        "200":
          description: list of custom tags
          content:
            application/json:
              schema:
                type: array
                items:
                  type: string

  /workers/get_default_tags:
    get:
      summary: get all instance default tags
      operationId: geDefaultTags
      tags:
        - worker
      responses:
        "200":
          description: list of default tags
          content:
            application/json:
              schema:
                type: array
                items:
                  type: string

  /workers/is_default_tags_per_workspace:
    get:
      summary: is default tags per workspace
      operationId: isDefaultTagsPerWorkspace
      tags:
        - worker
      responses:
        "200":
          description: is the default tags per workspace
          content:
            application/json:
              schema:
                type: boolean

  /w/{workspace}/scripts/archive/p/{path}:
    post:
      summary: archive script by path
      operationId: archiveScriptByPath
      tags:
        - script
      parameters:
        - $ref: "#/components/parameters/WorkspaceId"
        - $ref: "#/components/parameters/ScriptPath"
      responses:
        "200":
          description: script archived
          content:
            text/plain:
              schema:
                type: string

  /w/{workspace}/scripts/archive/h/{hash}:
    post:
      summary: archive script by hash
      operationId: archiveScriptByHash
      tags:
        - script
      parameters:
        - $ref: "#/components/parameters/WorkspaceId"
        - $ref: "#/components/parameters/ScriptHash"
      responses:
        "200":
          description: script details
          content:
            application/json:
              schema:
                $ref: "#/components/schemas/Script"

  /w/{workspace}/scripts/delete/h/{hash}:
    post:
      summary: delete script by hash (erase content but keep hash, require admin)
      operationId: deleteScriptByHash
      tags:
        - script
      parameters:
        - $ref: "#/components/parameters/WorkspaceId"
        - $ref: "#/components/parameters/ScriptHash"
      responses:
        "200":
          description: script details
          content:
            application/json:
              schema:
                $ref: "#/components/schemas/Script"

  /w/{workspace}/scripts/delete/p/{path}:
    post:
      summary: delete script at a given path (require admin)
      operationId: deleteScriptByPath
      tags:
        - script
      parameters:
        - $ref: "#/components/parameters/WorkspaceId"
        - $ref: "#/components/parameters/ScriptPath"
        - name: keep_captures
          description: keep captures
          in: query
          schema:
            type: boolean
      responses:
        "200":
          description: script path
          content:
            application/json:
              schema:
                type: string

  /w/{workspace}/scripts/get/p/{path}:
    get:
      summary: get script by path
      operationId: getScriptByPath
      tags:
        - script
      parameters:
        - $ref: "#/components/parameters/WorkspaceId"
        - $ref: "#/components/parameters/ScriptPath"
        - name: with_starred_info
          in: query
          schema:
            type: boolean
      responses:
        "200":
          description: script details
          content:
            application/json:
              schema:
                $ref: "#/components/schemas/Script"

  /w/{workspace}/scripts/get_triggers_count/{path}:
    get:
      summary: get triggers count of script
      operationId: getTriggersCountOfScript
      tags:
        - script
      parameters:
        - $ref: "#/components/parameters/WorkspaceId"
        - $ref: "#/components/parameters/ScriptPath"
      responses:
        "200":
          description: triggers count
          content:
            application/json:
              schema:
                $ref: "#/components/schemas/TriggersCount"

  /w/{workspace}/scripts/list_tokens/{path}:
    get:
      summary: get tokens with script scope
      operationId: listTokensOfScript
      tags:
        - script
      parameters:
        - $ref: "#/components/parameters/WorkspaceId"
        - $ref: "#/components/parameters/ScriptPath"
      responses:
        "200":
          description: tokens list
          content:
            application/json:
              schema:
                type: array
                items:
                  $ref: "#/components/schemas/TruncatedToken"

  /w/{workspace}/scripts/get/draft/{path}:
    get:
      summary: get script by path with draft
      operationId: getScriptByPathWithDraft
      tags:
        - script
      parameters:
        - $ref: "#/components/parameters/WorkspaceId"
        - $ref: "#/components/parameters/ScriptPath"
      responses:
        "200":
          description: script details
          content:
            application/json:
              schema:
                $ref: "#/components/schemas/NewScriptWithDraft"

  /w/{workspace}/scripts/history/p/{path}:
    get:
      summary: get history of a script by path
      operationId: getScriptHistoryByPath
      tags:
        - script
      parameters:
        - $ref: "#/components/parameters/WorkspaceId"
        - $ref: "#/components/parameters/ScriptPath"
      responses:
        "200":
          description: script history
          content:
            application/json:
              schema:
                type: array
                items:
                  $ref: "#/components/schemas/ScriptHistory"

  /w/{workspace}/scripts/list_paths_from_workspace_runnable/{path}:
    get:
      summary: list script paths using provided script as a relative import
      operationId: listScriptPathsFromWorkspaceRunnable
      tags:
        - script
      parameters:
        - $ref: "#/components/parameters/WorkspaceId"
        - $ref: "#/components/parameters/ScriptPath"
      responses:
        "200":
          description: list of script paths
          content:
            application/json:
              schema:
                type: array
                items:
                  type: string

  /w/{workspace}/scripts/get_latest_version/{path}:
    get:
      summary: get scripts's latest version (hash)
      operationId: getScriptLatestVersion
      parameters:
        - $ref: "#/components/parameters/WorkspaceId"
        - $ref: "#/components/parameters/ScriptPath"
      tags:
        - script
      responses:
        "200":
          description: Script version/hash
          content:
            application/json:
              required: false

              schema:
                $ref: "#/components/schemas/ScriptHistory"

  /w/{workspace}/scripts/history_update/h/{hash}/p/{path}:
    post:
      summary: update history of a script
      operationId: updateScriptHistory
      tags:
        - script
      parameters:
        - $ref: "#/components/parameters/WorkspaceId"
        - $ref: "#/components/parameters/ScriptHash"
        - $ref: "#/components/parameters/ScriptPath"
      requestBody:
        description: Script deployment message
        required: true
        content:
          application/json:
            schema:
              type: object
              properties:
                deployment_msg:
                  type: string
      responses:
        "200":
          description: success
          content:
            text/plain:
              schema:
                type: string

  /w/{workspace}/scripts/raw/p/{path}:
    get:
      summary: raw script by path
      operationId: rawScriptByPath
      tags:
        - script
      parameters:
        - $ref: "#/components/parameters/WorkspaceId"
        - $ref: "#/components/parameters/ScriptPath"
      responses:
        "200":
          description: script content
          content:
            text/plain:
              schema:
                type: string

  /scripts_u/tokened_raw/{workspace}/{token}/{path}:
    get:
      summary: raw script by path with a token (mostly used by lsp to be used with
        import maps to resolve scripts)
      operationId: rawScriptByPathTokened
      tags:
        - script
      parameters:
        - $ref: "#/components/parameters/WorkspaceId"
        - $ref: "#/components/parameters/Token"
        - $ref: "#/components/parameters/ScriptPath"
      responses:
        "200":
          description: script content
          content:
            text/plain:
              schema:
                type: string

  /w/{workspace}/scripts/exists/p/{path}:
    get:
      summary: exists script by path
      operationId: existsScriptByPath
      tags:
        - script
      parameters:
        - $ref: "#/components/parameters/WorkspaceId"
        - $ref: "#/components/parameters/ScriptPath"
      responses:
        "200":
          description: does it exists
          content:
            application/json:
              schema:
                type: boolean

  /w/{workspace}/scripts/get/h/{hash}:
    get:
      summary: get script by hash
      operationId: getScriptByHash
      tags:
        - script
      parameters:
        - $ref: "#/components/parameters/WorkspaceId"
        - $ref: "#/components/parameters/ScriptHash"
        - name: with_starred_info
          in: query
          schema:
            type: boolean
      responses:
        "200":
          description: script details
          content:
            application/json:
              schema:
                $ref: "#/components/schemas/Script"

  /w/{workspace}/scripts/raw/h/{path}:
    get:
      summary: raw script by hash
      operationId: rawScriptByHash
      tags:
        - script
      parameters:
        - $ref: "#/components/parameters/WorkspaceId"
        - $ref: "#/components/parameters/ScriptPath"
      responses:
        "200":
          description: script content
          content:
            text/plain:
              schema:
                type: string

  /w/{workspace}/scripts/deployment_status/h/{hash}:
    get:
      summary: get script deployment status
      operationId: getScriptDeploymentStatus
      tags:
        - script
      parameters:
        - $ref: "#/components/parameters/WorkspaceId"
        - $ref: "#/components/parameters/ScriptHash"
      responses:
        "200":
          description: script details
          content:
            application/json:
              schema:
                type: object
                properties:
                  lock:
                    type: string
                  lock_error_logs:
                    type: string

  /w/{workspace}/jobs/list_selected_job_groups:
    # We use post because sending a huge array as a query param can produce
    # URLs that may be too long
    post:
      summary: list selected jobs script/flow schemas grouped by (kind, path)
      operationId: listSelectedJobGroups
      tags:
        - job
      parameters:
        - $ref: "#/components/parameters/WorkspaceId"
      requestBody:
        description: script args
        required: true
        content:
          application/json:
            schema:
              type: array
              items:
                type: string
                format: uuid
      responses:
        "200":
          description: result
          content:
            text/plain:
              schema:
                type: array
                items:
                  type: object
                  properties:
                    kind:
                      type: string
                      enum: ["script", "flow"]
                    script_path:
                      type: string
                    latest_schema:
                      type: object
                    schemas:
                      type: array
                      items:
                        type: object
                        properties:
                          schema:
                            type: object
                          script_hash:
                            type: string
                          job_ids:
                            type: array
                            items:
                              type: string
                        required: [schema, script_hash, job_ids]
                  required:
                    - kind
                    - script_path
                    - latest_schema
                    - schemas

  /w/{workspace}/jobs/run/p/{path}:
    post:
      summary: run script by path
      operationId: runScriptByPath
      tags:
        - job
      parameters:
        - $ref: "#/components/parameters/WorkspaceId"
        - $ref: "#/components/parameters/ScriptPath"
        - name: scheduled_for
          description: when to schedule this job (leave empty for immediate run)
          in: query
          schema:
            type: string
            format: date-time
        - name: scheduled_in_secs
          description: schedule the script to execute in the number of seconds starting now
          in: query
          schema:
            type: integer
        - name: skip_preprocessor
          description: skip the preprocessor
          in: query
          schema:
            type: boolean
        - $ref: "#/components/parameters/ParentJob"
        - $ref: "#/components/parameters/WorkerTag"
        - $ref: "#/components/parameters/CacheTtl"
        - $ref: "#/components/parameters/NewJobId"
        - name: invisible_to_owner
          description: make the run invisible to the the script owner (default false)
          in: query
          schema:
            type: boolean
      requestBody:
        description: script args
        required: true
        content:
          application/json:
            schema:
              $ref: "#/components/schemas/ScriptArgs"

      responses:
        "201":
          description: job created
          content:
            text/plain:
              schema:
                type: string
                format: uuid

  /w/{workspace}/jobs/openai_sync/p/{path}:
    post:
      summary: run script by path in openai format
      operationId: openaiSyncScriptByPath
      tags:
        - job
      parameters:
        - $ref: "#/components/parameters/WorkspaceId"
        - $ref: "#/components/parameters/ScriptPath"
        - $ref: "#/components/parameters/ParentJob"
        - $ref: "#/components/parameters/NewJobId"
        - $ref: "#/components/parameters/IncludeHeader"
        - $ref: "#/components/parameters/QueueLimit"

      requestBody:
        description: script args
        required: true
        content:
          application/json:
            schema:
              $ref: "#/components/schemas/ScriptArgs"

      responses:
        "200":
          description: job result
          content:
            application/json:
              schema: {}

  /w/{workspace}/jobs/run_wait_result/p/{path}:
    post:
      summary: run script by path
      operationId: runWaitResultScriptByPath
      tags:
        - job
      parameters:
        - $ref: "#/components/parameters/WorkspaceId"
        - $ref: "#/components/parameters/ScriptPath"
        - $ref: "#/components/parameters/ParentJob"
        - $ref: "#/components/parameters/WorkerTag"
        - $ref: "#/components/parameters/CacheTtl"
        - $ref: "#/components/parameters/NewJobId"
        - $ref: "#/components/parameters/IncludeHeader"
        - $ref: "#/components/parameters/QueueLimit"

      requestBody:
        description: script args
        required: true
        content:
          application/json:
            schema:
              $ref: "#/components/schemas/ScriptArgs"

      responses:
        "200":
          description: job result
          content:
            application/json:
              schema: {}

    get:
      summary: run script by path with get
      operationId: runWaitResultScriptByPathGet
      tags:
        - job
      parameters:
        - $ref: "#/components/parameters/WorkspaceId"
        - $ref: "#/components/parameters/ScriptPath"
        - $ref: "#/components/parameters/ParentJob"
        - $ref: "#/components/parameters/WorkerTag"
        - $ref: "#/components/parameters/CacheTtl"
        - $ref: "#/components/parameters/NewJobId"
        - $ref: "#/components/parameters/IncludeHeader"
        - $ref: "#/components/parameters/QueueLimit"
        - $ref: "#/components/parameters/Payload"

      responses:
        "200":
          description: job result
          content:
            application/json:
              schema: {}

  /w/{workspace}/jobs/openai_sync/f/{path}:
    post:
      summary: run flow by path and wait until completion in openai format
      operationId: openaiSyncFlowByPath
      tags:
        - job
      parameters:
        - $ref: "#/components/parameters/WorkspaceId"
        - $ref: "#/components/parameters/ScriptPath"
        - $ref: "#/components/parameters/IncludeHeader"
        - $ref: "#/components/parameters/QueueLimit"
        - $ref: "#/components/parameters/NewJobId"

      requestBody:
        description: script args
        required: true
        content:
          application/json:
            schema:
              $ref: "#/components/schemas/ScriptArgs"

      responses:
        "200":
          description: job result
          content:
            application/json:
              schema: {}

  /w/{workspace}/jobs/run_wait_result/f/{path}:
    post:
      summary: run flow by path and wait until completion
      operationId: runWaitResultFlowByPath
      tags:
        - job
      parameters:
        - $ref: "#/components/parameters/WorkspaceId"
        - $ref: "#/components/parameters/ScriptPath"
        - $ref: "#/components/parameters/IncludeHeader"
        - $ref: "#/components/parameters/QueueLimit"
        - $ref: "#/components/parameters/NewJobId"

      requestBody:
        description: script args
        required: true
        content:
          application/json:
            schema:
              $ref: "#/components/schemas/ScriptArgs"

      responses:
        "200":
          description: job result
          content:
            application/json:
              schema: {}

  /w/{workspace}/jobs/result_by_id/{flow_job_id}/{node_id}:
    get:
      summary: get job result by id
      operationId: resultById
      tags:
        - job
      parameters:
        - $ref: "#/components/parameters/WorkspaceId"
        - name: flow_job_id
          in: path
          required: true
          schema:
            type: string
        - name: node_id
          in: path
          required: true
          schema:
            type: string
      responses:
        "200":
          description: job result
          content:
            application/json:
              schema: {}

  /w/{workspace}/flows/list_paths:
    get:
      summary: list all flow paths
      operationId: listFlowPaths
      tags:
        - flow
      parameters:
        - $ref: "#/components/parameters/WorkspaceId"
      responses:
        "200":
          description: list of flow paths
          content:
            text/plain:
              schema:
                type: array
                items:
                  type: string

  /w/{workspace}/flows/list_search:
    get:
      summary: list flows for search
      operationId: listSearchFlow
      tags:
        - flow
      parameters:
        - $ref: "#/components/parameters/WorkspaceId"
      responses:
        "200":
          description: flow list
          content:
            application/json:
              schema:
                type: array
                items:
                  type: object
                  properties:
                    path:
                      type: string
                    value: {}
                  required:
                    - path
                    - value

  /w/{workspace}/flows/list:
    get:
      summary: list all flows
      operationId: listFlows
      tags:
        - flow
      parameters:
        - $ref: "#/components/parameters/WorkspaceId"
        - $ref: "#/components/parameters/Page"
        - $ref: "#/components/parameters/PerPage"
        - $ref: "#/components/parameters/OrderDesc"
        - $ref: "#/components/parameters/CreatedBy"
        - name: path_start
          description: mask to filter matching starting path
          in: query
          schema:
            type: string
        - name: path_exact
          description: mask to filter exact matching path
          in: query
          schema:
            type: string
        - name: show_archived
          description: |
            (default false)
            show only the archived files.
            when multiple archived hash share the same path, only the ones with the latest create_at
            are displayed.
          in: query
          schema:
            type: boolean
        - name: starred_only
          description: |
            (default false)
            show only the starred items
          in: query
          schema:
            type: boolean
        - name: include_draft_only
          description: |
            (default false)
            include items that have no deployed version
          in: query
          schema:
            type: boolean
        - name: with_deployment_msg
          description: |
            (default false)
            include deployment message
          in: query
          schema:
            type: boolean
      responses:
        "200":
          description: All flow
          content:
            application/json:
              schema:
                type: array
                items:
                  allOf:
                    - $ref: "#/components/schemas/Flow"
                    - type: object
                      properties:
                        has_draft:
                          type: boolean
                        draft_only:
                          type: boolean

  /w/{workspace}/flows/history/p/{path}:
    get:
      summary: get flow history by path
      operationId: getFlowHistory
      parameters:
        - $ref: "#/components/parameters/WorkspaceId"
        - $ref: "#/components/parameters/ScriptPath"
      tags:
        - flow
      responses:
        "200":
          description: Flow history
          content:
            application/json:
              schema:
                type: array
                items:
                  $ref: "#/components/schemas/FlowVersion"

  /w/{workspace}/flows/get_latest_version/{path}:
    get:
      summary: get flow's latest version
      operationId: getFlowLatestVersion
      parameters:
        - $ref: "#/components/parameters/WorkspaceId"
        - $ref: "#/components/parameters/ScriptPath"
      tags:
        - flow
      responses:
        "200":
          description: Flow version
          content:
            application/json:
              required: false

              schema:
                $ref: "#/components/schemas/FlowVersion"

  /w/{workspace}/flows/list_paths_from_workspace_runnable/{runnable_kind}/{path}:
    get:
      summary: list flow paths from workspace runnable
      operationId: listFlowPathsFromWorkspaceRunnable
      tags:
        - flow
      parameters:
        - $ref: "#/components/parameters/WorkspaceId"
        - $ref: "#/components/parameters/RunnableKind"
        - $ref: "#/components/parameters/ScriptPath"
      responses:
        "200":
          description: list of flow paths
          content:
            application/json:
              schema:
                type: array
                items:
                  type: string

  /w/{workspace}/flows/get/v/{version}/p/{path}:
    get:
      summary: get flow version
      operationId: getFlowVersion
      parameters:
        - $ref: "#/components/parameters/WorkspaceId"
        - type: string
          name: version
          in: path
          required: true
          schema:
            type: number
        - $ref: "#/components/parameters/ScriptPath"
      tags:
        - flow
      responses:
        "200":
          description: flow details
          content:
            application/json:
              schema:
                $ref: "#/components/schemas/Flow"

  /w/{workspace}/flows/history_update/v/{version}/p/{path}:
    post:
      summary: update flow history
      operationId: updateFlowHistory
      parameters:
        - $ref: "#/components/parameters/WorkspaceId"
        - type: string
          name: version
          in: path
          required: true
          schema:
            type: number
        - $ref: "#/components/parameters/ScriptPath"
      requestBody:
        description: Flow deployment message
        required: true
        content:
          application/json:
            schema:
              type: object
              properties:
                deployment_msg:
                  type: string
              required:
                - deployment_msg
      tags:
        - flow
      responses:
        "200":
          description: success
          content:
            text/plain:
              schema:
                type: string

  /w/{workspace}/flows/get/{path}:
    get:
      summary: get flow by path
      operationId: getFlowByPath
      tags:
        - flow
      parameters:
        - $ref: "#/components/parameters/WorkspaceId"
        - $ref: "#/components/parameters/ScriptPath"
        - name: with_starred_info
          in: query
          schema:
            type: boolean
      responses:
        "200":
          description: flow details
          content:
            application/json:
              schema:
                $ref: "#/components/schemas/Flow"

  /w/{workspace}/flows/deployment_status/p/{path}:
    get:
      summary: get flow deployment status
      operationId: getFlowDeploymentStatus
      tags:
        - flow
      parameters:
        - $ref: "#/components/parameters/WorkspaceId"
        - $ref: "#/components/parameters/ScriptPath"
      responses:
        "200":
          description: flow status
          content:
            application/json:
              schema:
                type: object
                properties:
                  lock_error_logs:
                    type: string

  /w/{workspace}/flows/get_triggers_count/{path}:
    get:
      summary: get triggers count of flow
      operationId: getTriggersCountOfFlow
      tags:
        - flow
      parameters:
        - $ref: "#/components/parameters/WorkspaceId"
        - $ref: "#/components/parameters/ScriptPath"
      responses:
        "200":
          description: triggers count
          content:
            application/json:
              schema:
                $ref: "#/components/schemas/TriggersCount"

  /w/{workspace}/flows/list_tokens/{path}:
    get:
      summary: get tokens with flow scope
      operationId: listTokensOfFlow
      tags:
        - flow
      parameters:
        - $ref: "#/components/parameters/WorkspaceId"
        - $ref: "#/components/parameters/ScriptPath"
      responses:
        "200":
          description: tokens list
          content:
            application/json:
              schema:
                type: array
                items:
                  $ref: "#/components/schemas/TruncatedToken"

  /w/{workspace}/flows/toggle_workspace_error_handler/{path}:
    post:
      summary: Toggle ON and OFF the workspace error handler for a given flow
      operationId: toggleWorkspaceErrorHandlerForFlow
      tags:
        - flow
      parameters:
        - $ref: "#/components/parameters/WorkspaceId"
        - $ref: "#/components/parameters/ScriptPath"
      requestBody:
        description: Workspace error handler enabled
        required: true
        content:
          application/json:
            schema:
              type: object
              properties:
                muted:
                  type: boolean
      responses:
        "200":
          description: error handler toggled
          content:
            text/plain:
              schema:
                type: string

  /w/{workspace}/flows/get/draft/{path}:
    get:
      summary: get flow by path with draft
      operationId: getFlowByPathWithDraft
      tags:
        - flow
      parameters:
        - $ref: "#/components/parameters/WorkspaceId"
        - $ref: "#/components/parameters/ScriptPath"
      responses:
        "200":
          description: flow details with draft
          content:
            application/json:
              schema:
                allOf:
                  - $ref: "#/components/schemas/Flow"
                  - type: object
                    properties:
                      draft:
                        $ref: "#/components/schemas/Flow"

  /w/{workspace}/flows/exists/{path}:
    get:
      summary: exists flow by path
      operationId: existsFlowByPath
      tags:
        - flow
      parameters:
        - $ref: "#/components/parameters/WorkspaceId"
        - $ref: "#/components/parameters/ScriptPath"
      responses:
        "200":
          description: flow details
          content:
            application/json:
              schema:
                type: boolean

  /w/{workspace}/flows/create:
    post:
      summary: create flow
      operationId: createFlow
      tags:
        - flow
      parameters:
        - $ref: "#/components/parameters/WorkspaceId"
      requestBody:
        description: Partially filled flow
        required: true
        content:
          application/json:
            schema:
              allOf:
                - $ref: "#/components/schemas/OpenFlowWPath"
                - type: object
                  properties:
                    draft_only:
                      type: boolean
                    deployment_message:
                      type: string
      responses:
        "201":
          description: flow created
          content:
            text/plain:
              schema:
                type: string

  /w/{workspace}/flows/update/{path}:
    post:
      summary: update flow
      operationId: updateFlow
      tags:
        - flow
      parameters:
        - $ref: "#/components/parameters/WorkspaceId"
        - $ref: "#/components/parameters/ScriptPath"
      requestBody:
        description: Partially filled flow
        required: true
        content:
          application/json:
            schema:
              allOf:
                - $ref: "#/components/schemas/OpenFlowWPath"
                - type: object
                  properties:
                    deployment_message:
                      type: string

      responses:
        "200":
          description: flow updated
          content:
            text/plain:
              schema:
                type: string

  /w/{workspace}/flows/archive/{path}:
    post:
      summary: archive flow by path
      operationId: archiveFlowByPath
      tags:
        - flow
      parameters:
        - $ref: "#/components/parameters/WorkspaceId"
        - $ref: "#/components/parameters/ScriptPath"
      requestBody:
        description: archiveFlow
        required: true
        content:
          application/json:
            schema:
              type: object
              properties:
                archived:
                  type: boolean
      responses:
        "200":
          description: flow archived
          content:
            text/plain:
              schema:
                type: string

  /w/{workspace}/flows/delete/{path}:
    delete:
      summary: delete flow by path
      operationId: deleteFlowByPath
      tags:
        - flow
      parameters:
        - $ref: "#/components/parameters/WorkspaceId"
        - $ref: "#/components/parameters/ScriptPath"
        - name: keep_captures
          description: keep captures
          in: query
          schema:
            type: boolean
      responses:
        "200":
          description: flow delete
          content:
            text/plain:
              schema:
                type: string

  /w/{workspace}/raw_apps/list:
    get:
      summary: list all raw apps
      operationId: listRawApps
      tags:
        - raw_app
      parameters:
        - $ref: "#/components/parameters/WorkspaceId"
        - $ref: "#/components/parameters/Page"
        - $ref: "#/components/parameters/PerPage"
        - $ref: "#/components/parameters/OrderDesc"
        - $ref: "#/components/parameters/CreatedBy"
        - name: path_start
          description: mask to filter matching starting path
          in: query
          schema:
            type: string
        - name: path_exact
          description: mask to filter exact matching path
          in: query
          schema:
            type: string
        - name: starred_only
          description: |
            (default false)
            show only the starred items
          in: query
          schema:
            type: boolean
      responses:
        "200":
          description: All raw apps
          content:
            application/json:
              schema:
                type: array
                items:
                  $ref: "#/components/schemas/ListableRawApp"

  /w/{workspace}/raw_apps/exists/{path}:
    get:
      summary: does an app exisst at path
      operationId: existsRawApp
      tags:
        - raw_app
      parameters:
        - $ref: "#/components/parameters/WorkspaceId"
        - $ref: "#/components/parameters/Path"
      responses:
        "200":
          description: app exists
          content:
            application/json:
              schema:
                type: boolean

  /w/{workspace}/apps/get_data/{version}/{path}:
    get:
      summary: get app by path
      operationId: getRawAppData
      tags:
        - raw_app
      parameters:
        - $ref: "#/components/parameters/WorkspaceId"
        - $ref: "#/components/parameters/VersionId"
        - $ref: "#/components/parameters/ScriptPath"
      responses:
        "200":
          description: app details
          content:
            text/javascript:
              schema:
                type: string

  /w/{workspace}/apps/list_search:
    get:
      summary: list apps for search
      operationId: listSearchApp
      tags:
        - app
      parameters:
        - $ref: "#/components/parameters/WorkspaceId"
      responses:
        "200":
          description: app list
          content:
            application/json:
              schema:
                type: array
                items:
                  type: object
                  properties:
                    path:
                      type: string
                    value: {}
                  required:
                    - path
                    - value

  /w/{workspace}/apps/list:
    get:
      summary: list all apps
      operationId: listApps
      tags:
        - app
      parameters:
        - $ref: "#/components/parameters/WorkspaceId"
        - $ref: "#/components/parameters/Page"
        - $ref: "#/components/parameters/PerPage"
        - $ref: "#/components/parameters/OrderDesc"
        - $ref: "#/components/parameters/CreatedBy"
        - name: path_start
          description: mask to filter matching starting path
          in: query
          schema:
            type: string
        - name: path_exact
          description: mask to filter exact matching path
          in: query
          schema:
            type: string
        - name: starred_only
          description: |
            (default false)
            show only the starred items
          in: query
          schema:
            type: boolean
        - name: include_draft_only
          description: |
            (default false)
            include items that have no deployed version
          in: query
          schema:
            type: boolean
        - name: with_deployment_msg
          description: |
            (default false)
            include deployment message
          in: query
          schema:
            type: boolean
      responses:
        "200":
          description: All apps
          content:
            application/json:
              schema:
                type: array
                items:
                  $ref: "#/components/schemas/ListableApp"

  /w/{workspace}/apps/create:
    post:
      summary: create app
      operationId: createApp
      tags:
        - app
      parameters:
        - $ref: "#/components/parameters/WorkspaceId"
      requestBody:
        description: new app
        required: true
        content:
          application/json:
            schema:
              type: object
              properties:
                path:
                  type: string
                value: {}
                summary:
                  type: string
                policy:
                  $ref: "#/components/schemas/Policy"
                draft_only:
                  type: boolean
                deployment_message:
                  type: string
                custom_path:
                  type: string
              required:
                - path
                - value
                - summary
                - policy
      responses:
        "201":
          description: app created
          content:
            text/plain:
              schema:
                type: string

  /w/{workspace}/apps/create_raw:
    post:
      summary: create app raw
      operationId: createAppRaw
      tags:
        - app
      parameters:
        - $ref: "#/components/parameters/WorkspaceId"
      requestBody:
        description: new app
        required: true
        content:
          multipart/form-data:
            schema:
              type: object
              properties:
                app:
                  type: object
                  properties:
                    path:
                      type: string
                    value: {}
                    summary:
                      type: string
                    policy:
                      $ref: "#/components/schemas/Policy"
                    draft_only:
                      type: boolean
                    deployment_message:
                      type: string
                    custom_path:
                      type: string
                  required:
                    - path
                    - value
                    - summary
                    - policy
                js:
                  type: string
                css:
                  type: string
      responses:
        "201":
          description: app created
          content:
            text/plain:
              schema:
                type: string

  /w/{workspace}/apps/exists/{path}:
    get:
      summary: does an app exisst at path
      operationId: existsApp
      tags:
        - app
      parameters:
        - $ref: "#/components/parameters/WorkspaceId"
        - $ref: "#/components/parameters/Path"
      responses:
        "200":
          description: app exists
          content:
            application/json:
              schema:
                type: boolean

  /w/{workspace}/apps/get/p/{path}:
    get:
      summary: get app by path
      operationId: getAppByPath
      tags:
        - app
      parameters:
        - $ref: "#/components/parameters/WorkspaceId"
        - $ref: "#/components/parameters/ScriptPath"
        - name: with_starred_info
          in: query
          schema:
            type: boolean
      responses:
        "200":
          description: app details
          content:
            application/json:
              schema:
                $ref: "#/components/schemas/AppWithLastVersion"

  /w/{workspace}/apps/get/lite/{path}:
    get:
      summary: get app lite by path
      operationId: getAppLiteByPath
      tags:
        - app
      parameters:
        - $ref: "#/components/parameters/WorkspaceId"
        - $ref: "#/components/parameters/ScriptPath"
      responses:
        "200":
          description: app lite details
          content:
            application/json:
              schema:
                $ref: "#/components/schemas/AppWithLastVersion"

  /w/{workspace}/apps/get/draft/{path}:
    get:
      summary: get app by path with draft
      operationId: getAppByPathWithDraft
      tags:
        - app
      parameters:
        - $ref: "#/components/parameters/WorkspaceId"
        - $ref: "#/components/parameters/ScriptPath"
      responses:
        "200":
          description: app details with draft
          content:
            application/json:
              schema:
                $ref: "#/components/schemas/AppWithLastVersionWDraft"

  /w/{workspace}/apps/history/p/{path}:
    get:
      summary: get app history by path
      operationId: getAppHistoryByPath
      tags:
        - app
      parameters:
        - $ref: "#/components/parameters/WorkspaceId"
        - $ref: "#/components/parameters/ScriptPath"
      responses:
        "200":
          description: app history
          content:
            application/json:
              schema:
                type: array
                items:
                  $ref: "#/components/schemas/AppHistory"

  /w/{workspace}/apps/get_latest_version/{path}:
    get:
      summary: get apps's latest version
      operationId: getAppLatestVersion
      parameters:
        - $ref: "#/components/parameters/WorkspaceId"
        - $ref: "#/components/parameters/ScriptPath"
      tags:
        - app
      responses:
        "200":
          description: App version
          content:
            application/json:
              required: false
              schema:
                $ref: "#/components/schemas/AppHistory"

  /w/{workspace}/apps/list_paths_from_workspace_runnable/{runnable_kind}/{path}:
    get:
      summary: list app paths from workspace runnable
      operationId: listAppPathsFromWorkspaceRunnable
      tags:
        - app
      parameters:
        - $ref: "#/components/parameters/WorkspaceId"
        - $ref: "#/components/parameters/RunnableKind"
        - $ref: "#/components/parameters/ScriptPath"
      responses:
        "200":
          description: list of app paths
          content:
            application/json:
              schema:
                type: array
                items:
                  type: string

  /w/{workspace}/apps/history_update/a/{id}/v/{version}:
    post:
      summary: update app history
      operationId: updateAppHistory
      tags:
        - app
      parameters:
        - $ref: "#/components/parameters/WorkspaceId"
        - $ref: "#/components/parameters/PathId"
        - $ref: "#/components/parameters/PathVersion"
      requestBody:
        description: App deployment message
        required: true
        content:
          application/json:
            schema:
              type: object
              properties:
                deployment_msg:
                  type: string
      responses:
        "200":
          description: success
          content:
            text/plain:
              schema:
                type: string

  /w/{workspace}/apps_u/public_app/{path}:
    get:
      summary: get public app by secret
      operationId: getPublicAppBySecret
      tags:
        - app
      parameters:
        - $ref: "#/components/parameters/WorkspaceId"
        - $ref: "#/components/parameters/Path"
      responses:
        "200":
          description: app details
          content:
            application/json:
              schema:
                $ref: "#/components/schemas/AppWithLastVersion"

  /w/{workspace}/apps_u/public_resource/{path}:
    get:
      summary: get public resource
      operationId: get public resource
      tags:
        - app
      parameters:
        - $ref: "#/components/parameters/WorkspaceId"
        - $ref: "#/components/parameters/Path"
      responses:
        "200":
          description: resource value
          content:
            application/json:
              schema: {}

  /w/{workspace}/apps/secret_of/{path}:
    get:
      summary: get public secret of app
      operationId: getPublicSecretOfApp
      tags:
        - app
      parameters:
        - $ref: "#/components/parameters/WorkspaceId"
        - $ref: "#/components/parameters/Path"
      responses:
        "200":
          description: app secret
          content:
            text/plain:
              schema:
                type: string

  /w/{workspace}/apps/get/v/{id}:
    get:
      summary: get app by version
      operationId: getAppByVersion
      tags:
        - app
      parameters:
        - $ref: "#/components/parameters/WorkspaceId"
        - $ref: "#/components/parameters/PathId"
      responses:
        "200":
          description: app details
          content:
            application/json:
              schema:
                $ref: "#/components/schemas/AppWithLastVersion"

  /w/{workspace}/raw_apps/create:
    post:
      summary: create raw app
      operationId: createRawApp
      tags:
        - raw_app
      parameters:
        - $ref: "#/components/parameters/WorkspaceId"
      requestBody:
        description: new raw app
        required: true
        content:
          application/json:
            schema:
              type: object
              properties:
                path:
                  type: string
                value:
                  type: string
                summary:
                  type: string
              required:
                - path
                - value
                - summary
      responses:
        "201":
          description: raw app created
          content:
            text/plain:
              schema:
                type: string

  /w/{workspace}/raw_apps/update/{path}:
    post:
      summary: update app
      operationId: updateRawApp
      tags:
        - raw_app
      parameters:
        - $ref: "#/components/parameters/WorkspaceId"
        - $ref: "#/components/parameters/ScriptPath"
      requestBody:
        description: updateraw  app
        required: true
        content:
          application/json:
            schema:
              type: object
              properties:
                path:
                  type: string
                summary:
                  type: string
                value:
                  type: string
      responses:
        "200":
          description: app updated
          content:
            text/plain:
              schema:
                type: string

  /w/{workspace}/raw_apps/delete/{path}:
    delete:
      summary: delete raw app
      operationId: deleteRawApp
      tags:
        - raw_app
      parameters:
        - $ref: "#/components/parameters/WorkspaceId"
        - $ref: "#/components/parameters/Path"
      responses:
        "200":
          description: app deleted
          content:
            text/plain:
              schema:
                type: string

  /w/{workspace}/apps/delete/{path}:
    delete:
      summary: delete app
      operationId: deleteApp
      tags:
        - app
      parameters:
        - $ref: "#/components/parameters/WorkspaceId"
        - $ref: "#/components/parameters/Path"
      responses:
        "200":
          description: app deleted
          content:
            text/plain:
              schema:
                type: string

  /w/{workspace}/apps/update/{path}:
    post:
      summary: update app
      operationId: updateApp
      tags:
        - app
      parameters:
        - $ref: "#/components/parameters/WorkspaceId"
        - $ref: "#/components/parameters/ScriptPath"
      requestBody:
        description: update app
        required: true
        content:
          application/json:
            schema:
              type: object
              properties:
                path:
                  type: string
                summary:
                  type: string
                value: {}
                policy:
                  $ref: "#/components/schemas/Policy"
                deployment_message:
                  type: string
                custom_path:
                  type: string
      responses:
        "200":
          description: app updated
          content:
            text/plain:
              schema:
                type: string

  /w/{workspace}/apps/update_raw/{path}:
    post:
      summary: update app
      operationId: updateAppRaw
      tags:
        - app
      parameters:
        - $ref: "#/components/parameters/WorkspaceId"
        - $ref: "#/components/parameters/ScriptPath"
      requestBody:
        description: update app
        required: true
        content:
          multipart/form-data:
            schema:
              type: object
              properties:
                app:
                  type: object
                  properties:
                    path:
                      type: string
                    summary:
                      type: string
                    value: {}
                    policy:
                      $ref: "#/components/schemas/Policy"
                    deployment_message:
                      type: string
                    custom_path:
                      type: string
                js:
                  type: string
                css:
                  type: string
      responses:
        "200":
          description: app updated
          content:
            text/plain:
              schema:
                type: string

  /w/{workspace}/apps/custom_path_exists/{custom_path}:
    get:
      summary: check if custom path exists
      operationId: customPathExists
      tags:
        - app
      parameters:
        - $ref: "#/components/parameters/WorkspaceId"
        - $ref: "#/components/parameters/CustomPath"
      responses:
        "200":
          description: custom path exists
          content:
            application/json:
              schema:
                type: boolean

  /w/{workspace}/apps/sign_s3_objects:
    post:
      summary: sign s3 objects, to be used by anonymous users in public apps
      operationId: signS3Objects
      tags:
        - app
      parameters:
        - $ref: "#/components/parameters/WorkspaceId"
      requestBody:
        description: s3 objects to sign
        required: true
        content:
          application/json:
            schema:
              type: object
              properties:
                s3_objects:
                  type: array
                  items:
                    $ref: "#/components/schemas/S3Object"
              required:
                - s3_objects
      responses:
        "200":
          description: signed s3 objects
          content:
            application/json:
              schema:
                type: array
                items:
                  $ref: "#/components/schemas/S3Object"

  /w/{workspace}/apps_u/execute_component/{path}:
    post:
      summary: executeComponent
      operationId: executeComponent
      tags:
        - app
      parameters:
        - $ref: "#/components/parameters/WorkspaceId"
        - $ref: "#/components/parameters/ScriptPath"
      requestBody:
        description: update app
        required: true
        content:
          application/json:
            schema:
              type: object
              properties:
                component:
                  type: string
                #script: script/<path>
                #flow: flow/<path>
                path:
                  type: string
                version:
                  type: integer
                args: {}
                raw_code:
                  type: object
                  properties:
                    content:
                      type: string
                    language:
                      type: string
                    path:
                      type: string
                    lock:
                      type: string
                    cache_ttl:
                      type: integer
                  required:
                    - content
                    - language
                id:
                  type: integer
                force_viewer_static_fields:
                  type: object
                force_viewer_one_of_fields:
                  type: object
                force_viewer_allow_user_resources:
                  type: array
                  items:
                    type: string
              required:
                - args
                - component

      responses:
        "200":
          description: job uuid
          content:
            text/plain:
              schema:
                type: string

  /w/{workspace}/apps_u/upload_s3_file/{path}:
    post:
      summary: upload s3 file from app
      operationId: uploadS3FileFromApp
      tags:
        - app
      parameters:
        - $ref: "#/components/parameters/WorkspaceId"
        - $ref: "#/components/parameters/Path"
        - name: file_key
          in: query
          required: false
          schema:
            type: string
        - name: file_extension
          in: query
          required: false
          schema:
            type: string
        - name: s3_resource_path
          in: query
          required: false
          schema:
            type: string
        - name: resource_type
          in: query
          required: false
          schema:
            type: string
        - name: storage
          in: query
          schema:
            type: string
        - name: content_type
          in: query
          schema:
            type: string
        - name: content_disposition
          in: query
          schema:
            type: string
      requestBody:
        description: File content
        required: true
        content:
          application/octet-stream:
            schema:
              type: string
              format: binary
      responses:
        "200":
          description: file uploaded
          content:
            application/json:
              schema:
                type: object
                properties:
                  file_key:
                    type: string
                  delete_token:
                    type: string
                required:
                  - file_key
                  - delete_token

  /w/{workspace}/apps_u/delete_s3_file:
    delete:
      summary: delete s3 file from app
      operationId: deleteS3FileFromApp
      tags:
        - app
      parameters:
        - $ref: "#/components/parameters/WorkspaceId"
        - name: delete_token
          in: query
          required: true
          schema:
            type: string
      responses:
        "200":
          description: file deleted
          content:
            text/plain:
              schema:
                type: string

  /w/{workspace}/jobs/run/f/{path}:
    post:
      summary: run flow by path
      operationId: runFlowByPath
      tags:
        - job
      parameters:
        - $ref: "#/components/parameters/WorkspaceId"
        - $ref: "#/components/parameters/ScriptPath"
        - name: scheduled_for
          description: when to schedule this job (leave empty for immediate run)
          in: query
          schema:
            type: string
            format: date-time
        - name: scheduled_in_secs
          description: schedule the script to execute in the number of seconds starting now
          in: query
          schema:
            type: integer
        - name: skip_preprocessor
          description: skip the preprocessor
          in: query
          schema:
            type: boolean
        - $ref: "#/components/parameters/ParentJob"
        - $ref: "#/components/parameters/WorkerTag"
        - $ref: "#/components/parameters/NewJobId"
        - $ref: "#/components/parameters/IncludeHeader"
        - name: invisible_to_owner
          description: make the run invisible to the the flow owner (default false)
          in: query
          schema:
            type: boolean
      requestBody:
        description: flow args
        required: true
        content:
          application/json:
            schema:
              $ref: "#/components/schemas/ScriptArgs"
      responses:
        "201":
          description: job created
          content:
            text/plain:
              schema:
                type: string
                format: uuid

  /w/{workspace}/jobs/run/batch_rerun_jobs:
    post:
      summary: re-run multiple jobs
      operationId: batchReRunJobs
      tags:
        - job
      parameters:
        - $ref: "#/components/parameters/WorkspaceId"
      requestBody:
        description: list of job ids to re run and arg tranforms
        required: true
        content:
          application/json:
            schema:
              type: object
              required: [job_ids, script_options_by_path, flow_options_by_path]
              properties:
                job_ids:
                  type: array
                  items:
                    type: string
                script_options_by_path:
                  type: object
                  additionalProperties:
                    type: object
                    properties:
                      input_transforms:
                        type: object
                        additionalProperties:
                          $ref: "#/components/schemas/InputTransform"
                      use_latest_version:
                        type: boolean
                flow_options_by_path:
                  type: object
                  additionalProperties:
                    type: object
                    properties:
                      input_transforms:
                        type: object
                        additionalProperties:
                          $ref: "#/components/schemas/InputTransform"
                      use_latest_version:
                        type: boolean
      responses:
        "201":
          description: stream of created job uuids separated by \n. Lines may start with 'Error:'
          example: |
            a1a74c0d-708e-4539-9768-e8b3d37996bd
            f0949132-5b30-48fe-bac8-873f047df810
            Error: Could not re-run 0b885808-ae89-4458-af95-c1ca3a13b0a5
            52b9c01d-1125-4bbb-8bee-d41f26b70066
          content:
            text/event-stream:
              schema:
                type: string

  /w/{workspace}/jobs/restart/f/{id}/from/{step_id}/{branch_or_iteration_n}:
    post:
      summary: restart a completed flow at a given step
      operationId: restartFlowAtStep
      tags:
        - job
      parameters:
        - $ref: "#/components/parameters/WorkspaceId"
        - $ref: "#/components/parameters/JobId"
        - name: step_id
          description: step id to restart the flow from
          required: true
          in: path
          schema:
            type: string
        - name: branch_or_iteration_n
          description: for branchall or loop, the iteration at which the flow should
            restart
          required: true
          in: path
          schema:
            type: integer
        - name: scheduled_for
          description: when to schedule this job (leave empty for immediate run)
          in: query
          schema:
            type: string
            format: date-time
        - name: scheduled_in_secs
          description: schedule the script to execute in the number of seconds starting now
          in: query
          schema:
            type: integer
        - $ref: "#/components/parameters/ParentJob"
        - $ref: "#/components/parameters/WorkerTag"
        - $ref: "#/components/parameters/NewJobId"
        - $ref: "#/components/parameters/IncludeHeader"
        - name: invisible_to_owner
          description: make the run invisible to the the flow owner (default false)
          in: query
          schema:
            type: boolean

      requestBody:
        description: flow args
        required: true
        content:
          application/json:
            schema:
              $ref: "#/components/schemas/ScriptArgs"

      responses:
        "201":
          description: job created
          content:
            text/plain:
              schema:
                type: string
                format: uuid

  /w/{workspace}/jobs/run/h/{hash}:
    post:
      summary: run script by hash
      operationId: runScriptByHash
      tags:
        - job
      parameters:
        - $ref: "#/components/parameters/WorkspaceId"
        - $ref: "#/components/parameters/ScriptHash"
        - name: scheduled_for
          description: when to schedule this job (leave empty for immediate run)
          in: query
          schema:
            type: string
            format: date-time
        - name: scheduled_in_secs
          description: schedule the script to execute in the number of seconds starting now
          in: query
          schema:
            type: integer
        - name: skip_preprocessor
          description: skip the preprocessor
          in: query
          schema:
            type: boolean
        - $ref: "#/components/parameters/ParentJob"
        - $ref: "#/components/parameters/WorkerTag"
        - $ref: "#/components/parameters/CacheTtl"
        - $ref: "#/components/parameters/NewJobId"
        - $ref: "#/components/parameters/IncludeHeader"
        - name: invisible_to_owner
          description: make the run invisible to the the script owner (default false)
          in: query
          schema:
            type: boolean
      requestBody:
        description: Partially filled args
        required: true
        content:
          application/json:
            schema:
              type: object

      responses:
        "201":
          description: job created
          content:
            text/plain:
              schema:
                type: string
                format: uuid

  /w/{workspace}/jobs/run/preview:
    post:
      summary: run script preview
      operationId: runScriptPreview
      tags:
        - job
      parameters:
        - $ref: "#/components/parameters/WorkspaceId"
        - $ref: "#/components/parameters/IncludeHeader"
        - name: invisible_to_owner
          description: make the run invisible to the the script owner (default false)
          in: query
          schema:
            type: boolean
        - $ref: "#/components/parameters/NewJobId"

      requestBody:
        description: preview
        required: true
        content:
          application/json:
            schema:
              $ref: "#/components/schemas/Preview"

      responses:
        "201":
          description: job created
          content:
            text/plain:
              schema:
                type: string
                format: uuid

  /w/{workspace}/jobs/workflow_as_code/{job_id}/{entrypoint}:
    post:
      summary: run code-workflow task
      operationId: runCodeWorkflowTask
      tags:
        - job
      parameters:
        - $ref: "#/components/parameters/WorkspaceId"

        - name: job_id
          in: path
          required: true
          schema:
            type: string
        - name: entrypoint
          in: path
          required: true
          schema:
            type: string

      requestBody:
        description: preview
        required: true
        content:
          application/json:
            schema:
              $ref: "#/components/schemas/WorkflowTask"

      responses:
        "201":
          description: job created
          content:
            text/plain:
              schema:
                type: string
                format: uuid

  /w/{workspace}/jobs/run/dependencies:
    post:
      summary: run a one-off dependencies job
      operationId: runRawScriptDependencies
      tags:
        - job
      parameters:
        - $ref: "#/components/parameters/WorkspaceId"

      requestBody:
        description: raw script content
        required: true
        content:
          application/json:
            schema:
              type: object
              properties:
                raw_scripts:
                  type: array
                  items:
                    $ref: "#/components/schemas/RawScriptForDependencies"
                entrypoint:
                  type: string
              required:
                - entrypoint
                - raw_scripts
      responses:
        "201":
          description: dependency job result
          content:
            application/json:
              schema:
                type: object
                properties:
                  lock:
                    type: string
                required:
                  - lock

  /w/{workspace}/jobs/run/preview_flow:
    post:
      summary: run flow preview
      operationId: runFlowPreview
      tags:
        - job
      parameters:
        - $ref: "#/components/parameters/WorkspaceId"
        - $ref: "#/components/parameters/IncludeHeader"
        - name: invisible_to_owner
          description: make the run invisible to the the script owner (default false)
          in: query
          schema:
            type: boolean
        - $ref: "#/components/parameters/NewJobId"

      requestBody:
        description: preview
        required: true
        content:
          application/json:
            schema:
              $ref: "#/components/schemas/FlowPreview"

      responses:
        "201":
          description: job created
          content:
            text/plain:
              schema:
                type: string
                format: uuid

  /w/{workspace}/jobs/queue/list:
    get:
      summary: list all queued jobs
      operationId: listQueue
      tags:
        - job
      parameters:
        - $ref: "#/components/parameters/WorkspaceId"
        - $ref: "#/components/parameters/OrderDesc"
        - $ref: "#/components/parameters/CreatedBy"
        - $ref: "#/components/parameters/ParentJob"
        - $ref: "#/components/parameters/Worker"
        - $ref: "#/components/parameters/ScriptExactPath"
        - $ref: "#/components/parameters/ScriptStartPath"
        - $ref: "#/components/parameters/SchedulePath"
        - $ref: "#/components/parameters/ScriptExactHash"
        - $ref: "#/components/parameters/StartedBefore"
        - $ref: "#/components/parameters/StartedAfter"
        - $ref: "#/components/parameters/Success"
        - $ref: "#/components/parameters/ScheduledForBeforeNow"
        - $ref: "#/components/parameters/JobKinds"
        - $ref: "#/components/parameters/Suspended"
        - $ref: "#/components/parameters/Running"
        - $ref: "#/components/parameters/ArgsFilter"
        - $ref: "#/components/parameters/ResultFilter"
        - $ref: "#/components/parameters/AllowWildcards"
        - $ref: "#/components/parameters/Tag"
        - $ref: "#/components/parameters/Page"
        - $ref: "#/components/parameters/PerPage"
        - name: all_workspaces
          description: get jobs from all workspaces (only valid if request come from the `admins` workspace)
          in: query
          schema:
            type: boolean
        - name: is_not_schedule
          description: is not a scheduled job
          in: query
          schema:
            type: boolean
      responses:
        "200":
          description: All queued jobs
          content:
            application/json:
              schema:
                type: array
                items:
                  $ref: "#/components/schemas/QueuedJob"

  /w/{workspace}/jobs/queue/count:
    get:
      summary: get queue count
      operationId: getQueueCount
      tags:
        - job
      parameters:
        - $ref: "#/components/parameters/WorkspaceId"
        - name: all_workspaces
          description: get jobs from all workspaces (only valid if request come from the `admins` workspace)
          in: query
          schema:
            type: boolean
      responses:
        "200":
          description: queue count
          content:
            application/json:
              schema:
                type: object
                properties:
                  database_length:
                    type: integer
                  suspended:
                    type: integer
                required:
                  - database_length

  /w/{workspace}/jobs/completed/count:
    get:
      summary: get completed count
      operationId: getCompletedCount
      tags:
        - job
      parameters:
        - $ref: "#/components/parameters/WorkspaceId"
      responses:
        "200":
          description: completed count
          content:
            application/json:
              schema:
                type: object
                properties:
                  database_length:
                    type: integer
                required:
                  - database_length

  /w/{workspace}/jobs/completed/count_jobs:
    get:
      summary: count number of completed jobs with filter
      operationId: countCompletedJobs
      tags:
        - job
      parameters:
        - $ref: "#/components/parameters/WorkspaceId"
        - name: completed_after_s_ago
          in: query
          schema:
            type: integer
        - name: success
          in: query
          schema:
            type: boolean
        - name: tags
          in: query
          schema:
            type: string
        - name: all_workspaces
          in: query
          schema:
            type: boolean
      responses:
        "200":
          description: Count of completed jobs
          content:
            application/json:
              schema:
                type: integer

  /w/{workspace}/jobs/list_filtered_uuids:
    get:
      summary: get the ids of all jobs matching the given filters
      operationId: listFilteredJobsUuids
      tags:
        - job
      parameters:
        - $ref: "#/components/parameters/WorkspaceId"
        - $ref: "#/components/parameters/CreatedBy"
        - $ref: "#/components/parameters/Label"
        - $ref: "#/components/parameters/Worker"
        - $ref: "#/components/parameters/ParentJob"
        - $ref: "#/components/parameters/ScriptExactPath"
        - $ref: "#/components/parameters/ScriptStartPath"
        - $ref: "#/components/parameters/SchedulePath"
        - $ref: "#/components/parameters/ScriptExactHash"
        - $ref: "#/components/parameters/StartedBefore"
        - $ref: "#/components/parameters/StartedAfter"
        - $ref: "#/components/parameters/CreatedBefore"
        - $ref: "#/components/parameters/CreatedAfter"
        - $ref: "#/components/parameters/CreatedOrStartedBefore"
        - $ref: "#/components/parameters/Running"
        - $ref: "#/components/parameters/ScheduledForBeforeNow"
        - $ref: "#/components/parameters/CreatedOrStartedAfter"
        - $ref: "#/components/parameters/CreatedOrStartedAfterCompletedJob"
        - $ref: "#/components/parameters/JobKinds"
        - $ref: "#/components/parameters/Suspended"
        - $ref: "#/components/parameters/ArgsFilter"
        - $ref: "#/components/parameters/Tag"
        - $ref: "#/components/parameters/ResultFilter"
        - $ref: "#/components/parameters/Page"
        - $ref: "#/components/parameters/PerPage"
        - name: is_skipped
          description: is the job skipped
          in: query
          schema:
            type: boolean
        - name: is_flow_step
          description: is the job a flow step
          in: query
          schema:
            type: boolean
        - name: has_null_parent
          description: has null parent
          in: query
          schema:
            type: boolean
        - name: success
          description: filter on successful jobs
          in: query
          schema:
            type: boolean
        - name: all_workspaces
          description: get jobs from all workspaces (only valid if request come from the `admins` workspace)
          in: query
          schema:
            type: boolean
        - name: is_not_schedule
          description: is not a scheduled job
          in: query
          schema:
            type: boolean
      responses:
        "200":
          description: uuids of jobs
          content:
            application/json:
              schema:
                type: array
                items:
                  type: string

  /w/{workspace}/jobs/queue/list_filtered_uuids:
    get:
      summary: get the ids of all queued jobs matching the given filters
      operationId: listFilteredQueueUuids
      tags:
        - job
      parameters:
        - $ref: "#/components/parameters/WorkspaceId"
        - $ref: "#/components/parameters/OrderDesc"
        - $ref: "#/components/parameters/CreatedBy"
        - $ref: "#/components/parameters/ParentJob"
        - $ref: "#/components/parameters/ScriptExactPath"
        - $ref: "#/components/parameters/ScriptStartPath"
        - $ref: "#/components/parameters/SchedulePath"
        - $ref: "#/components/parameters/ScriptExactHash"
        - $ref: "#/components/parameters/StartedBefore"
        - $ref: "#/components/parameters/StartedAfter"
        - $ref: "#/components/parameters/Success"
        - $ref: "#/components/parameters/ScheduledForBeforeNow"
        - $ref: "#/components/parameters/JobKinds"
        - $ref: "#/components/parameters/Suspended"
        - $ref: "#/components/parameters/Running"
        - $ref: "#/components/parameters/ArgsFilter"
        - $ref: "#/components/parameters/ResultFilter"
        - $ref: "#/components/parameters/AllowWildcards"
        - $ref: "#/components/parameters/Tag"
        - $ref: "#/components/parameters/Page"
        - $ref: "#/components/parameters/PerPage"
        - name: concurrency_key
          in: query
          required: false
          schema:
            type: string
        - name: all_workspaces
          description: get jobs from all workspaces (only valid if request come from the `admins` workspace)
          in: query
          schema:
            type: boolean
        - name: is_not_schedule
          description: is not a scheduled job
          in: query
          schema:
            type: boolean
      responses:
        "200":
          description: uuids of jobs
          content:
            application/json:
              schema:
                type: array
                items:
                  type: string

  /w/{workspace}/jobs/queue/cancel_selection:
    post:
      summary: cancel jobs based on the given uuids
      operationId: cancelSelection
      tags:
        - job
      parameters:
        - $ref: "#/components/parameters/WorkspaceId"
      requestBody:
        description: uuids of the jobs to cancel
        required: true
        content:
          application/json:
            schema:
              type: array
              items:
                type: string
      responses:
        "200":
          description: uuids of canceled jobs
          content:
            application/json:
              schema:
                type: array
                items:
                  type: string

  /w/{workspace}/jobs/completed/list:
    get:
      summary: list all completed jobs
      operationId: listCompletedJobs
      tags:
        - job
      parameters:
        - $ref: "#/components/parameters/WorkspaceId"
        - $ref: "#/components/parameters/OrderDesc"
        - $ref: "#/components/parameters/CreatedBy"
        - $ref: "#/components/parameters/Label"
        - $ref: "#/components/parameters/Worker"
        - $ref: "#/components/parameters/ParentJob"
        - $ref: "#/components/parameters/ScriptExactPath"
        - $ref: "#/components/parameters/ScriptStartPath"
        - $ref: "#/components/parameters/SchedulePath"
        - $ref: "#/components/parameters/ScriptExactHash"
        - $ref: "#/components/parameters/StartedBefore"
        - $ref: "#/components/parameters/StartedAfter"
        - $ref: "#/components/parameters/Success"
        - $ref: "#/components/parameters/JobKinds"
        - $ref: "#/components/parameters/ArgsFilter"
        - $ref: "#/components/parameters/ResultFilter"
        - $ref: "#/components/parameters/AllowWildcards"
        - $ref: "#/components/parameters/Tag"
        - $ref: "#/components/parameters/Page"
        - $ref: "#/components/parameters/PerPage"
        - name: is_skipped
          description: is the job skipped
          in: query
          schema:
            type: boolean
        - name: is_flow_step
          description: is the job a flow step
          in: query
          schema:
            type: boolean
        - name: has_null_parent
          description: has null parent
          in: query
          schema:
            type: boolean
        - name: is_not_schedule
          description: is not a scheduled job
          in: query
          schema:
            type: boolean
      responses:
        "200":
          description: All completed jobs
          content:
            application/json:
              schema:
                type: array
                items:
                  $ref: "#/components/schemas/CompletedJob"

  /w/{workspace}/jobs/list:
    get:
      summary: list all jobs
      operationId: listJobs
      tags:
        - job
      parameters:
        - $ref: "#/components/parameters/WorkspaceId"
        - $ref: "#/components/parameters/CreatedBy"
        - $ref: "#/components/parameters/Label"
        - $ref: "#/components/parameters/Worker"
        - $ref: "#/components/parameters/ParentJob"
        - $ref: "#/components/parameters/ScriptExactPath"
        - $ref: "#/components/parameters/ScriptStartPath"
        - $ref: "#/components/parameters/SchedulePath"
        - $ref: "#/components/parameters/ScriptExactHash"
        - $ref: "#/components/parameters/StartedBefore"
        - $ref: "#/components/parameters/StartedAfter"
        - $ref: "#/components/parameters/CreatedBefore"
        - $ref: "#/components/parameters/CreatedAfter"
        - $ref: "#/components/parameters/CreatedOrStartedBefore"
        - $ref: "#/components/parameters/Running"
        - $ref: "#/components/parameters/ScheduledForBeforeNow"
        - $ref: "#/components/parameters/CreatedOrStartedAfter"
        - $ref: "#/components/parameters/CreatedOrStartedAfterCompletedJob"
        - $ref: "#/components/parameters/JobKinds"
        - $ref: "#/components/parameters/Suspended"
        - $ref: "#/components/parameters/ArgsFilter"
        - $ref: "#/components/parameters/Tag"
        - $ref: "#/components/parameters/ResultFilter"
        - $ref: "#/components/parameters/AllowWildcards"
        - $ref: "#/components/parameters/Page"
        - $ref: "#/components/parameters/PerPage"
        - name: is_skipped
          description: is the job skipped
          in: query
          schema:
            type: boolean
        - name: is_flow_step
          description: is the job a flow step
          in: query
          schema:
            type: boolean
        - name: has_null_parent
          description: has null parent
          in: query
          schema:
            type: boolean
        - name: success
          description: filter on successful jobs
          in: query
          schema:
            type: boolean
        - name: all_workspaces
          description: get jobs from all workspaces (only valid if request come from the `admins` workspace)
          in: query
          schema:
            type: boolean
        - name: is_not_schedule
          description: is not a scheduled job
          in: query
          schema:
            type: boolean
      responses:
        "200":
          description: All jobs
          content:
            application/json:
              schema:
                type: array
                items:
                  $ref: "#/components/schemas/Job"

  /jobs/db_clock:
    get:
      summary: get db clock
      operationId: getDbClock
      tags:
        - job
      responses:
        "200":
          description: the timestamp of the db that can be used to compute the drift
          content:
            application/json:
              schema:
                type: integer

  /jobs/completed/count_by_tag:
    get:
      summary: Count jobs by tag
      operationId: countJobsByTag
      tags:
        - job
      parameters:
        - name: horizon_secs
          in: query
          description: Past Time horizon in seconds (when to start the count = now - horizon) (default is 3600)
          required: false
          schema:
            type: integer
        - name: workspace_id
          in: query
          description: Specific workspace ID to filter results (optional)
          required: false
          schema:
            type: string
      responses:
        "200":
          description: Job counts by tag
          content:
            application/json:
              schema:
                type: array
                items:
                  type: object
                  properties:
                    tag:
                      type: string
                    count:
                      type: integer
                  required:
                    - tag
                    - count

  /w/{workspace}/jobs_u/get/{id}:
    get:
      summary: get job
      operationId: getJob
      tags:
        - job
      parameters:
        - $ref: "#/components/parameters/WorkspaceId"
        - $ref: "#/components/parameters/JobId"
        - name: no_logs
          in: query
          schema:
            type: boolean
      responses:
        "200":
          description: job details
          content:
            application/json:
              schema:
                $ref: "#/components/schemas/Job"

  /w/{workspace}/jobs_u/get_root_job_id/{id}:
    get:
      summary: get root job id
      operationId: getRootJobId
      tags:
        - job
      parameters:
        - $ref: "#/components/parameters/WorkspaceId"
        - $ref: "#/components/parameters/JobId"
      responses:
        "200":
          description: get root job id
          content:
            application/json:
              schema:
                type: string

  /w/{workspace}/jobs_u/get_logs/{id}:
    get:
      summary: get job logs
      operationId: getJob logs
      tags:
        - job
      parameters:
        - $ref: "#/components/parameters/WorkspaceId"
        - $ref: "#/components/parameters/JobId"
      responses:
        "200":
          description: job details
          content:
            text/plain:
              schema:
                type: string

  /w/{workspace}/jobs_u/get_args/{id}:
    get:
      summary: get job args
      operationId: getJobArgs
      tags:
        - job
      parameters:
        - $ref: "#/components/parameters/WorkspaceId"
        - $ref: "#/components/parameters/JobId"
      responses:
        "200":
          description: job args
          content:
            application/json:
              schema: {}

  /w/{workspace}/jobs_u/getupdate/{id}:
    get:
      summary: get job updates
      operationId: getJobUpdates
      tags:
        - job
      parameters:
        - $ref: "#/components/parameters/WorkspaceId"
        - $ref: "#/components/parameters/JobId"
        - name: running
          in: query
          schema:
            type: boolean
        - name: log_offset
          in: query
          schema:
            type: integer
        - name: get_progress
          in: query
          schema:
            type: boolean

      responses:
        "200":
          description: job details
          content:
            application/json:
              schema:
                type: object
                properties:
                  running:
                    type: boolean
                  completed:
                    type: boolean
                  new_logs:
                    type: string
                  log_offset:
                    type: integer
                  mem_peak:
                    type: integer
                  progress:
                    type: integer
                  flow_status:
                    $ref: "#/components/schemas/WorkflowStatusRecord"

  /w/{workspace}/jobs_u/get_log_file/{path}:
    get:
      summary: get log file from object store
      operationId: getLogFileFromStore
      tags:
        - job
      parameters:
        - $ref: "#/components/parameters/WorkspaceId"
        - name: path
          in: path
          required: true
          schema:
            type: string
      responses:
        "200":
          description: job log
          content:
            text/plain:
              type: string

  /w/{workspace}/jobs_u/get_flow_debug_info/{id}:
    get:
      summary: get flow debug info
      operationId: getFlowDebugInfo
      tags:
        - job
      parameters:
        - $ref: "#/components/parameters/WorkspaceId"
        - $ref: "#/components/parameters/JobId"
      responses:
        "200":
          description: flow debug info details
          content:
            application/json:
              schema: {}

  /w/{workspace}/jobs_u/completed/get/{id}:
    get:
      summary: get completed job
      operationId: getCompletedJob
      tags:
        - job
      parameters:
        - $ref: "#/components/parameters/WorkspaceId"
        - $ref: "#/components/parameters/JobId"
      responses:
        "200":
          description: job details
          content:
            application/json:
              schema:
                $ref: "#/components/schemas/CompletedJob"

  /w/{workspace}/jobs_u/completed/get_result/{id}:
    get:
      summary: get completed job result
      operationId: getCompletedJobResult
      tags:
        - job
      parameters:
        - $ref: "#/components/parameters/WorkspaceId"
        - $ref: "#/components/parameters/JobId"
        - name: suspended_job
          in: query
          schema:
            type: string
        - name: resume_id
          in: query
          schema:
            type: integer
        - name: secret
          in: query
          schema:
            type: string
        - name: approver
          in: query
          schema:
            type: string
      responses:
        "200":
          description: result
          content:
            application/json:
              schema: {}

  /w/{workspace}/jobs_u/completed/get_result_maybe/{id}:
    get:
      summary: get completed job result if job is completed
      operationId: getCompletedJobResultMaybe
      tags:
        - job
      parameters:
        - $ref: "#/components/parameters/WorkspaceId"
        - $ref: "#/components/parameters/JobId"
        - $ref: "#/components/parameters/GetStarted"

      responses:
        "200":
          description: result
          content:
            application/json:
              schema:
                type: object
                properties:
                  completed:
                    type: boolean
                  result: {}
                  success:
                    type: boolean
                  started:
                    type: boolean
                required:
                  - completed
                  - result

  /w/{workspace}/jobs/completed/delete/{id}:
    post:
      summary: delete completed job (erase content but keep run id)
      operationId: deleteCompletedJob
      tags:
        - job
      parameters:
        - $ref: "#/components/parameters/WorkspaceId"
        - $ref: "#/components/parameters/JobId"
      responses:
        "200":
          description: job details
          content:
            application/json:
              schema:
                $ref: "#/components/schemas/CompletedJob"

  /w/{workspace}/jobs_u/queue/cancel/{id}:
    post:
      summary: cancel queued or running job
      operationId: cancelQueuedJob
      tags:
        - job
      parameters:
        - $ref: "#/components/parameters/WorkspaceId"
        - $ref: "#/components/parameters/JobId"
      requestBody:
        description: reason
        required: true
        content:
          application/json:
            schema:
              type: object
              properties:
                reason:
                  type: string

      responses:
        "200":
          description: job canceled
          content:
            text/plain:
              schema:
                type: string

  /w/{workspace}/jobs_u/queue/cancel_persistent/{path}:
    post:
      summary: cancel all queued jobs for persistent script
      operationId: cancelPersistentQueuedJobs
      tags:
        - job
      parameters:
        - $ref: "#/components/parameters/WorkspaceId"
        - $ref: "#/components/parameters/Path"
      requestBody:
        description: reason
        required: true
        content:
          application/json:
            schema:
              type: object
              properties:
                reason:
                  type: string

      responses:
        "200":
          description: persistent job scaled down to zero
          content:
            text/plain:
              schema:
                type: string

  /w/{workspace}/jobs_u/queue/force_cancel/{id}:
    post:
      summary: force cancel queued job
      operationId: forceCancelQueuedJob
      tags:
        - job
      parameters:
        - $ref: "#/components/parameters/WorkspaceId"
        - $ref: "#/components/parameters/JobId"
      requestBody:
        description: reason
        required: true
        content:
          application/json:
            schema:
              type: object
              properties:
                reason:
                  type: string

      responses:
        "200":
          description: job canceled
          content:
            text/plain:
              schema:
                type: string

  /w/{workspace}/jobs/job_signature/{id}/{resume_id}:
    get:
      summary: create an HMac signature given a job id and a resume id
      operationId: createJobSignature
      tags:
        - job
      parameters:
        - $ref: "#/components/parameters/WorkspaceId"
        - $ref: "#/components/parameters/JobId"
        - name: resume_id
          in: path
          required: true
          schema:
            type: integer
        - name: approver
          in: query
          schema:
            type: string
      responses:
        "200":
          description: job signature
          content:
            text/plain:
              schema:
                type: string

  /w/{workspace}/jobs/resume_urls/{id}/{resume_id}:
    get:
      summary: get resume urls given a job_id, resume_id and a nonce to resume a flow
      operationId: getResumeUrls
      tags:
        - job
      parameters:
        - $ref: "#/components/parameters/WorkspaceId"
        - $ref: "#/components/parameters/JobId"
        - name: resume_id
          in: path
          required: true
          schema:
            type: integer
        - name: approver
          in: query
          schema:
            type: string
      responses:
        "200":
          description: url endpoints
          content:
            application/json:
              schema:
                type: object
                properties:
                  approvalPage:
                    type: string
                  resume:
                    type: string
                  cancel:
                    type: string
                required:
                  - approvalPage
                  - resume
                  - cancel

  /w/{workspace}/jobs/slack_approval/{id}:
    get:
      summary: generate interactive slack approval for suspended job
      operationId: getSlackApprovalPayload
      tags:
        - job
      parameters:
        - $ref: "#/components/parameters/WorkspaceId"
        - $ref: "#/components/parameters/JobId"
        - name: approver
          in: query
          schema:
            type: string
        - name: message
          in: query
          schema:
            type: string
        - name: slack_resource_path
          in: query
          required: true
          schema:
            type: string
        - name: channel_id
          in: query
          required: true
          schema:
            type: string
        - name: flow_step_id
          in: query
          required: true
          schema:
            type: string
        - name: default_args_json
          in: query
          required: false
          schema:
            type: string
        - name: dynamic_enums_json
          in: query
          required: false
          schema:
            type: string
      responses:
        "200":
          description: Interactive slack approval message sent successfully

  /w/{workspace}/jobs/teams_approval/{id}:
    get:
      summary: generate interactive teams approval for suspended job
      operationId: getTeamsApprovalPayload
      tags:
        - job
      parameters:
        - $ref: "#/components/parameters/WorkspaceId"
        - $ref: "#/components/parameters/JobId"
        - name: approver
          in: query
          schema:
            type: string
        - name: message
          in: query
          schema:
            type: string
        - name: team_name
          in: query
          required: true
          schema:
            type: string
        - name: channel_name
          in: query
          required: true
          schema:
            type: string
        - name: flow_step_id
          in: query
          required: true
          schema:
            type: string
        - name: default_args_json
          in: query
          required: false
          schema:
            type: string
        - name: dynamic_enums_json
          in: query
          required: false
          schema:
            type: string
      responses:
        "200":
          description: Interactive slack approval message sent successfully

  /w/{workspace}/jobs_u/resume/{id}/{resume_id}/{signature}:
    get:
      summary: resume a job for a suspended flow
      operationId: resumeSuspendedJobGet
      tags:
        - job
      parameters:
        - $ref: "#/components/parameters/WorkspaceId"
        - $ref: "#/components/parameters/JobId"
        - $ref: "#/components/parameters/Payload"
        - name: resume_id
          in: path
          required: true
          schema:
            type: integer
        - name: signature
          in: path
          required: true
          schema:
            type: string
        - name: approver
          in: query
          schema:
            type: string
      responses:
        "201":
          description: job resumed
          content:
            text/plain:
              schema:
                type: string

    post:
      summary: resume a job for a suspended flow
      operationId: resumeSuspendedJobPost
      tags:
        - job
      parameters:
        - $ref: "#/components/parameters/WorkspaceId"
        - $ref: "#/components/parameters/JobId"
        - name: resume_id
          in: path
          required: true
          schema:
            type: integer
        - name: signature
          in: path
          required: true
          schema:
            type: string
        - name: approver
          in: query
          schema:
            type: string
      requestBody:
        required: true
        content:
          application/json:
            schema:
              type: object
      responses:
        "201":
          description: job resumed
          content:
            text/plain:
              schema:
                type: string

  /w/{workspace}/jobs/flow/user_states/{id}/{key}:
    post:
      summary: set flow user state at a given key
      operationId: setFlowUserState
      tags:
        - job
      parameters:
        - $ref: "#/components/parameters/WorkspaceId"
        - $ref: "#/components/parameters/JobId"
        - name: key
          in: path
          required: true
          schema:
            type: string
      requestBody:
        description: new value
        required: true
        content:
          application/json:
            schema: {}
      responses:
        "200":
          description: flow user state updated
          content:
            text/plain:
              schema:
                type: string
    get:
      summary: get flow user state at a given key
      operationId: getFlowUserState
      tags:
        - job
      parameters:
        - $ref: "#/components/parameters/WorkspaceId"
        - $ref: "#/components/parameters/JobId"
        - name: key
          in: path
          required: true
          schema:
            type: string
      responses:
        "200":
          description: flow user state updated
          content:
            application/json:
              schema: {}

  /w/{workspace}/jobs/flow/resume/{id}:
    post:
      summary: resume a job for a suspended flow as an owner
      operationId: resumeSuspendedFlowAsOwner
      tags:
        - job
      parameters:
        - $ref: "#/components/parameters/WorkspaceId"
        - $ref: "#/components/parameters/JobId"
      requestBody:
        required: true
        content:
          application/json:
            schema:
              type: object
      responses:
        "201":
          description: job resumed
          content:
            text/plain:
              schema:
                type: string

  /w/{workspace}/jobs_u/cancel/{id}/{resume_id}/{signature}:
    get:
      summary: cancel a job for a suspended flow
      operationId: cancelSuspendedJobGet
      tags:
        - job
      parameters:
        - $ref: "#/components/parameters/WorkspaceId"
        - $ref: "#/components/parameters/JobId"
        - name: resume_id
          in: path
          required: true
          schema:
            type: integer
        - name: signature
          in: path
          required: true
          schema:
            type: string
        - name: approver
          in: query
          schema:
            type: string
      responses:
        "201":
          description: job canceled
          content:
            text/plain:
              schema:
                type: string

    post:
      summary: cancel a job for a suspended flow
      operationId: cancelSuspendedJobPost
      tags:
        - job
      parameters:
        - $ref: "#/components/parameters/WorkspaceId"
        - $ref: "#/components/parameters/JobId"
        - name: resume_id
          in: path
          required: true
          schema:
            type: integer
        - name: signature
          in: path
          required: true
          schema:
            type: string
        - name: approver
          in: query
          schema:
            type: string
      requestBody:
        required: true
        content:
          application/json:
            schema:
              type: object
      responses:
        "201":
          description: job canceled
          content:
            text/plain:
              schema:
                type: string

  /w/{workspace}/jobs_u/get_flow/{id}/{resume_id}/{signature}:
    get:
      summary: get parent flow job of suspended job
      operationId: getSuspendedJobFlow
      tags:
        - job
      parameters:
        - $ref: "#/components/parameters/WorkspaceId"
        - $ref: "#/components/parameters/JobId"
        - name: resume_id
          in: path
          required: true
          schema:
            type: integer
        - name: signature
          in: path
          required: true
          schema:
            type: string
        - name: approver
          in: query
          schema:
            type: string
      responses:
        "200":
          description: parent flow details
          content:
            application/json:
              schema:
                type: object
                properties:
                  job:
                    $ref: "#/components/schemas/Job"
                  approvers:
                    type: array
                    items:
                      type: object
                      properties:
                        resume_id:
                          type: integer
                        approver:
                          type: string
                      required:
                        - resume_id
                        - approver
                required:
                  - job
                  - approvers

  /schedules/preview:
    post:
      summary: preview schedule
      operationId: previewSchedule
      tags:
        - schedule
      requestBody:
        description: schedule
        required: true
        content:
          application/json:
            schema:
              type: object
              properties:
                schedule:
                  type: string
                timezone:
                  type: string
                cron_version:
                  type: string
              required:
                - schedule
                - timezone
      responses:
        "200":
          description: List of 5 estimated upcoming execution events (in UTC)
          content:
            application/json:
              schema:
                type: array
                items:
                  type: string
                  format: date-time

  /w/{workspace}/schedules/create:
    post:
      summary: create schedule
      operationId: createSchedule
      tags:
        - schedule
      parameters:
        - $ref: "#/components/parameters/WorkspaceId"
      requestBody:
        description: new schedule
        required: true
        content:
          application/json:
            schema:
              $ref: "#/components/schemas/NewSchedule"
      responses:
        "201":
          description: schedule created
          content:
            text/plain:
              schema:
                type: string

  /w/{workspace}/schedules/update/{path}:
    post:
      summary: update schedule
      operationId: updateSchedule
      tags:
        - schedule
      parameters:
        - $ref: "#/components/parameters/WorkspaceId"
        - $ref: "#/components/parameters/Path"
      requestBody:
        description: updated schedule
        required: true
        content:
          application/json:
            schema:
              $ref: "#/components/schemas/EditSchedule"
      responses:
        "200":
          description: schedule updated
          content:
            text/plain:
              schema:
                type: string

  /w/{workspace}/schedules/setenabled/{path}:
    post:
      summary: set enabled schedule
      operationId: setScheduleEnabled
      tags:
        - schedule
      parameters:
        - $ref: "#/components/parameters/WorkspaceId"
        - $ref: "#/components/parameters/Path"
      requestBody:
        description: updated schedule enable
        required: true
        content:
          application/json:
            schema:
              type: object
              properties:
                enabled:
                  type: boolean
              required:
                - enabled

      responses:
        "200":
          description: schedule enabled set
          content:
            text/plain:
              schema:
                type: string

  /w/{workspace}/schedules/delete/{path}:
    delete:
      summary: delete schedule
      operationId: deleteSchedule
      tags:
        - schedule
      parameters:
        - $ref: "#/components/parameters/WorkspaceId"
        - $ref: "#/components/parameters/Path"
      responses:
        "200":
          description: schedule deleted
          content:
            text/plain:
              schema:
                type: string

  /w/{workspace}/schedules/get/{path}:
    get:
      summary: get schedule
      operationId: getSchedule
      tags:
        - schedule
      parameters:
        - $ref: "#/components/parameters/WorkspaceId"
        - $ref: "#/components/parameters/Path"
      responses:
        "200":
          description: schedule deleted
          content:
            application/json:
              schema:
                $ref: "#/components/schemas/Schedule"

  /w/{workspace}/schedules/exists/{path}:
    get:
      summary: does schedule exists
      operationId: existsSchedule
      tags:
        - schedule
      parameters:
        - $ref: "#/components/parameters/WorkspaceId"
        - $ref: "#/components/parameters/Path"
      responses:
        "200":
          description: schedule exists
          content:
            application/json:
              schema:
                type: boolean

  /w/{workspace}/schedules/list:
    get:
      summary: list schedules
      operationId: listSchedules
      tags:
        - schedule
      parameters:
        - $ref: "#/components/parameters/WorkspaceId"
        - $ref: "#/components/parameters/Page"
        - $ref: "#/components/parameters/PerPage"
        - $ref: "#/components/parameters/ArgsFilter"
        - name: path
          description: filter by path
          in: query
          schema:
            type: string
        - name: is_flow
          in: query
          schema:
            type: boolean
        - name: path_start
          in: query
          schema:
            type: string
      responses:
        "200":
          description: schedule list
          content:
            application/json:
              schema:
                type: array
                items:
                  $ref: "#/components/schemas/Schedule"

  /w/{workspace}/schedules/list_with_jobs:
    get:
      summary: list schedules with last 20 jobs
      operationId: listSchedulesWithJobs
      tags:
        - schedule
      parameters:
        - $ref: "#/components/parameters/WorkspaceId"
        - $ref: "#/components/parameters/Page"
        - $ref: "#/components/parameters/PerPage"
      responses:
        "200":
          description: schedule list
          content:
            application/json:
              schema:
                type: array
                items:
                  $ref: "#/components/schemas/ScheduleWJobs"

  /w/{workspace}/schedules/setdefaulthandler:
    post:
      summary: Set default error or recoevery handler
      operationId: setDefaultErrorOrRecoveryHandler
      tags:
        - schedule
      parameters:
        - $ref: "#/components/parameters/WorkspaceId"
      requestBody:
        description: Handler description
        required: true
        content:
          application/json:
            schema:
              type: object
              properties:
                handler_type:
                  type: string
                  enum: ["error", "recovery", "success"]
                override_existing:
                  type: boolean
                path:
                  type: string
                extra_args:
                  type: object
                number_of_occurence:
                  type: integer
                number_of_occurence_exact:
                  type: boolean
                workspace_handler_muted:
                  type: boolean
              required:
                - handler_type
                - override_existing
      responses:
        "201":
          description: default error handler set

  /w/{workspace}/http_triggers/create:
    post:
      summary: create http trigger
      operationId: createHttpTrigger
      tags:
        - http_trigger
      parameters:
        - $ref: "#/components/parameters/WorkspaceId"
      requestBody:
        description: new http trigger
        required: true
        content:
          application/json:
            schema:
              $ref: "#/components/schemas/NewHttpTrigger"
      responses:
        "201":
          description: http trigger created
          content:
            text/plain:
              schema:
                type: string

  /w/{workspace}/http_triggers/update/{path}:
    post:
      summary: update http trigger
      operationId: updateHttpTrigger
      tags:
        - http_trigger
      parameters:
        - $ref: "#/components/parameters/WorkspaceId"
        - $ref: "#/components/parameters/Path"
      requestBody:
        description: updated trigger
        required: true
        content:
          application/json:
            schema:
              $ref: "#/components/schemas/EditHttpTrigger"
      responses:
        "200":
          description: http trigger updated
          content:
            text/plain:
              schema:
                type: string

  /w/{workspace}/http_triggers/delete/{path}:
    delete:
      summary: delete http trigger
      operationId: deleteHttpTrigger
      tags:
        - http_trigger
      parameters:
        - $ref: "#/components/parameters/WorkspaceId"
        - $ref: "#/components/parameters/Path"
      responses:
        "200":
          description: http trigger deleted
          content:
            text/plain:
              schema:
                type: string

  /w/{workspace}/http_triggers/get/{path}:
    get:
      summary: get http trigger
      operationId: getHttpTrigger
      tags:
        - http_trigger
      parameters:
        - $ref: "#/components/parameters/WorkspaceId"
        - $ref: "#/components/parameters/Path"
      responses:
        "200":
          description: http trigger deleted
          content:
            application/json:
              schema:
                $ref: "#/components/schemas/HttpTrigger"

  /w/{workspace}/http_triggers/list:
    get:
      summary: list http triggers
      operationId: listHttpTriggers
      tags:
        - http_trigger
      parameters:
        - $ref: "#/components/parameters/WorkspaceId"
          required: true
        - $ref: "#/components/parameters/Page"
        - $ref: "#/components/parameters/PerPage"
        - name: path
          description: filter by path
          in: query
          schema:
            type: string
        - name: is_flow
          in: query
          schema:
            type: boolean
        - name: path_start
          in: query
          schema:
            type: string
      responses:
        "200":
          description: http trigger list
          content:
            application/json:
              schema:
                type: array
                items:
                  $ref: "#/components/schemas/HttpTrigger"

  /w/{workspace}/http_triggers/exists/{path}:
    get:
      summary: does http trigger exists
      operationId: existsHttpTrigger
      tags:
        - http_trigger
      parameters:
        - $ref: "#/components/parameters/WorkspaceId"
        - $ref: "#/components/parameters/Path"
      responses:
        "200":
          description: http trigger exists
          content:
            application/json:
              schema:
                type: boolean

  /w/{workspace}/http_triggers/route_exists:
    post:
      summary: does route exists
      operationId: existsRoute
      tags:
        - http_trigger
      parameters:
        - $ref: "#/components/parameters/WorkspaceId"
      requestBody:
        description: route exists request
        required: true
        content:
          application/json:
            schema:
              type: object
              properties:
                route_path:
                  type: string
                http_method:
                  type: string
                  enum: ["get", "post", "put", "delete", "patch"]
                trigger_path:
                  type: string
                workspaced_route:
                  type: boolean
              required:
                - route_path
                - http_method
      responses:
        "200":
          description: route exists
          content:
            application/json:
              schema:
                type: boolean

  /w/{workspace}/websocket_triggers/create:
    post:
      summary: create websocket trigger
      operationId: createWebsocketTrigger
      tags:
        - websocket_trigger
      parameters:
        - $ref: "#/components/parameters/WorkspaceId"
      requestBody:
        description: new websocket trigger
        required: true
        content:
          application/json:
            schema:
              $ref: "#/components/schemas/NewWebsocketTrigger"
      responses:
        "201":
          description: websocket trigger created
          content:
            text/plain:
              schema:
                type: string

  /w/{workspace}/websocket_triggers/update/{path}:
    post:
      summary: update websocket trigger
      operationId: updateWebsocketTrigger
      tags:
        - websocket_trigger
      parameters:
        - $ref: "#/components/parameters/WorkspaceId"
        - $ref: "#/components/parameters/Path"
      requestBody:
        description: updated trigger
        required: true
        content:
          application/json:
            schema:
              $ref: "#/components/schemas/EditWebsocketTrigger"
      responses:
        "200":
          description: websocket trigger updated
          content:
            text/plain:
              schema:
                type: string

  /w/{workspace}/websocket_triggers/delete/{path}:
    delete:
      summary: delete websocket trigger
      operationId: deleteWebsocketTrigger
      tags:
        - websocket_trigger
      parameters:
        - $ref: "#/components/parameters/WorkspaceId"
        - $ref: "#/components/parameters/Path"
      responses:
        "200":
          description: websocket trigger deleted
          content:
            text/plain:
              schema:
                type: string

  /w/{workspace}/websocket_triggers/get/{path}:
    get:
      summary: get websocket trigger
      operationId: getWebsocketTrigger
      tags:
        - websocket_trigger
      parameters:
        - $ref: "#/components/parameters/WorkspaceId"
        - $ref: "#/components/parameters/Path"
      responses:
        "200":
          description: websocket trigger deleted
          content:
            application/json:
              schema:
                $ref: "#/components/schemas/WebsocketTrigger"

  /w/{workspace}/websocket_triggers/list:
    get:
      summary: list websocket triggers
      operationId: listWebsocketTriggers
      tags:
        - websocket_trigger
      parameters:
        - $ref: "#/components/parameters/WorkspaceId"
          required: true
        - $ref: "#/components/parameters/Page"
        - $ref: "#/components/parameters/PerPage"
        - name: path
          description: filter by path
          in: query
          schema:
            type: string
        - name: is_flow
          in: query
          schema:
            type: boolean
        - name: path_start
          in: query
          schema:
            type: string
      responses:
        "200":
          description: websocket trigger list
          content:
            application/json:
              schema:
                type: array
                items:
                  $ref: "#/components/schemas/WebsocketTrigger"

  /w/{workspace}/websocket_triggers/exists/{path}:
    get:
      summary: does websocket trigger exists
      operationId: existsWebsocketTrigger
      tags:
        - websocket_trigger
      parameters:
        - $ref: "#/components/parameters/WorkspaceId"
        - $ref: "#/components/parameters/Path"
      responses:
        "200":
          description: websocket trigger exists
          content:
            application/json:
              schema:
                type: boolean

  /w/{workspace}/websocket_triggers/setenabled/{path}:
    post:
      summary: set enabled websocket trigger
      operationId: setWebsocketTriggerEnabled
      tags:
        - websocket_trigger
      parameters:
        - $ref: "#/components/parameters/WorkspaceId"
        - $ref: "#/components/parameters/Path"
      requestBody:
        description: updated websocket trigger enable
        required: true
        content:
          application/json:
            schema:
              type: object
              properties:
                enabled:
                  type: boolean
              required:
                - enabled
      responses:
        "200":
          description: websocket trigger enabled set
          content:
            text/plain:
              schema:
                type: string

  /w/{workspace}/websocket_triggers/test:
    post:
      summary: test websocket connection
      operationId: testWebsocketConnection
      tags:
        - websocket_trigger
      parameters:
        - $ref: "#/components/parameters/WorkspaceId"
      requestBody:
        description: test websocket connection
        required: true
        content:
          application/json:
            schema:
              type: object
              properties:
                url:
                  type: string
                url_runnable_args:
                  $ref: "#/components/schemas/ScriptArgs"
                can_return_message:
                  type: boolean
              required:
                - url
                - can_return_message
      responses:
        "200":
          description: successfuly connected to websocket
          content:
            text/plain:
              schema:
                type: string

  /w/{workspace}/kafka_triggers/create:
    post:
      summary: create kafka trigger
      operationId: createKafkaTrigger
      tags:
        - kafka_trigger
      parameters:
        - $ref: "#/components/parameters/WorkspaceId"
      requestBody:
        description: new kafka trigger
        required: true
        content:
          application/json:
            schema:
              $ref: "#/components/schemas/NewKafkaTrigger"
      responses:
        "201":
          description: kafka trigger created
          content:
            text/plain:
              schema:
                type: string

  /w/{workspace}/kafka_triggers/update/{path}:
    post:
      summary: update kafka trigger
      operationId: updateKafkaTrigger
      tags:
        - kafka_trigger
      parameters:
        - $ref: "#/components/parameters/WorkspaceId"
        - $ref: "#/components/parameters/Path"
      requestBody:
        description: updated trigger
        required: true
        content:
          application/json:
            schema:
              $ref: "#/components/schemas/EditKafkaTrigger"
      responses:
        "200":
          description: kafka trigger updated
          content:
            text/plain:
              schema:
                type: string

  /w/{workspace}/kafka_triggers/delete/{path}:
    delete:
      summary: delete kafka trigger
      operationId: deleteKafkaTrigger
      tags:
        - kafka_trigger
      parameters:
        - $ref: "#/components/parameters/WorkspaceId"
        - $ref: "#/components/parameters/Path"
      responses:
        "200":
          description: kafka trigger deleted
          content:
            text/plain:
              schema:
                type: string

  /w/{workspace}/kafka_triggers/get/{path}:
    get:
      summary: get kafka trigger
      operationId: getKafkaTrigger
      tags:
        - kafka_trigger
      parameters:
        - $ref: "#/components/parameters/WorkspaceId"
        - $ref: "#/components/parameters/Path"
      responses:
        "200":
          description: kafka trigger deleted
          content:
            application/json:
              schema:
                $ref: "#/components/schemas/KafkaTrigger"

  /w/{workspace}/kafka_triggers/list:
    get:
      summary: list kafka triggers
      operationId: listKafkaTriggers
      tags:
        - kafka_trigger
      parameters:
        - $ref: "#/components/parameters/WorkspaceId"
          required: true
        - $ref: "#/components/parameters/Page"
        - $ref: "#/components/parameters/PerPage"
        - name: path
          description: filter by path
          in: query
          schema:
            type: string
        - name: is_flow
          in: query
          schema:
            type: boolean
        - name: path_start
          in: query
          schema:
            type: string
      responses:
        "200":
          description: kafka trigger list
          content:
            application/json:
              schema:
                type: array
                items:
                  $ref: "#/components/schemas/KafkaTrigger"

  /w/{workspace}/kafka_triggers/exists/{path}:
    get:
      summary: does kafka trigger exists
      operationId: existsKafkaTrigger
      tags:
        - kafka_trigger
      parameters:
        - $ref: "#/components/parameters/WorkspaceId"
        - $ref: "#/components/parameters/Path"
      responses:
        "200":
          description: kafka trigger exists
          content:
            application/json:
              schema:
                type: boolean

  /w/{workspace}/kafka_triggers/setenabled/{path}:
    post:
      summary: set enabled kafka trigger
      operationId: setKafkaTriggerEnabled
      tags:
        - kafka_trigger
      parameters:
        - $ref: "#/components/parameters/WorkspaceId"
        - $ref: "#/components/parameters/Path"
      requestBody:
        description: updated kafka trigger enable
        required: true
        content:
          application/json:
            schema:
              type: object
              properties:
                enabled:
                  type: boolean
              required:
                - enabled
      responses:
        "200":
          description: kafka trigger enabled set
          content:
            text/plain:
              schema:
                type: string

  /w/{workspace}/kafka_triggers/test:
    post:
      summary: test kafka connection
      operationId: testKafkaConnection
      tags:
        - kafka_trigger
      parameters:
        - $ref: "#/components/parameters/WorkspaceId"
      requestBody:
        description: test kafka connection
        required: true
        content:
          application/json:
            schema:
              type: object
              properties:
                connection:
                  type: object
              required:
                - connection
      responses:
        "200":
          description: successfuly connected to kafka brokers
          content:
            text/plain:
              schema:
                type: string

  /w/{workspace}/nats_triggers/create:
    post:
      summary: create nats trigger
      operationId: createNatsTrigger
      tags:
        - nats_trigger
      parameters:
        - $ref: "#/components/parameters/WorkspaceId"
      requestBody:
        description: new nats trigger
        required: true
        content:
          application/json:
            schema:
              $ref: "#/components/schemas/NewNatsTrigger"
      responses:
        "201":
          description: nats trigger created
          content:
            text/plain:
              schema:
                type: string

  /w/{workspace}/nats_triggers/update/{path}:
    post:
      summary: update nats trigger
      operationId: updateNatsTrigger
      tags:
        - nats_trigger
      parameters:
        - $ref: "#/components/parameters/WorkspaceId"
        - $ref: "#/components/parameters/Path"
      requestBody:
        description: updated trigger
        required: true
        content:
          application/json:
            schema:
              $ref: "#/components/schemas/EditNatsTrigger"
      responses:
        "200":
          description: nats trigger updated
          content:
            text/plain:
              schema:
                type: string

  /w/{workspace}/nats_triggers/delete/{path}:
    delete:
      summary: delete nats trigger
      operationId: deleteNatsTrigger
      tags:
        - nats_trigger
      parameters:
        - $ref: "#/components/parameters/WorkspaceId"
        - $ref: "#/components/parameters/Path"
      responses:
        "200":
          description: nats trigger deleted
          content:
            text/plain:
              schema:
                type: string

  /w/{workspace}/nats_triggers/get/{path}:
    get:
      summary: get nats trigger
      operationId: getNatsTrigger
      tags:
        - nats_trigger
      parameters:
        - $ref: "#/components/parameters/WorkspaceId"
        - $ref: "#/components/parameters/Path"
      responses:
        "200":
          description: nats trigger deleted
          content:
            application/json:
              schema:
                $ref: "#/components/schemas/NatsTrigger"

  /w/{workspace}/nats_triggers/list:
    get:
      summary: list nats triggers
      operationId: listNatsTriggers
      tags:
        - nats_trigger
      parameters:
        - $ref: "#/components/parameters/WorkspaceId"
          required: true
        - $ref: "#/components/parameters/Page"
        - $ref: "#/components/parameters/PerPage"
        - name: path
          description: filter by path
          in: query
          schema:
            type: string
        - name: is_flow
          in: query
          schema:
            type: boolean
        - name: path_start
          in: query
          schema:
            type: string
      responses:
        "200":
          description: nats trigger list
          content:
            application/json:
              schema:
                type: array
                items:
                  $ref: "#/components/schemas/NatsTrigger"

  /w/{workspace}/nats_triggers/exists/{path}:
    get:
      summary: does nats trigger exists
      operationId: existsNatsTrigger
      tags:
        - nats_trigger
      parameters:
        - $ref: "#/components/parameters/WorkspaceId"
        - $ref: "#/components/parameters/Path"
      responses:
        "200":
          description: nats trigger exists
          content:
            application/json:
              schema:
                type: boolean

  /w/{workspace}/nats_triggers/setenabled/{path}:
    post:
      summary: set enabled nats trigger
      operationId: setNatsTriggerEnabled
      tags:
        - nats_trigger
      parameters:
        - $ref: "#/components/parameters/WorkspaceId"
        - $ref: "#/components/parameters/Path"
      requestBody:
        description: updated nats trigger enable
        required: true
        content:
          application/json:
            schema:
              type: object
              properties:
                enabled:
                  type: boolean
              required:
                - enabled
      responses:
        "200":
          description: nats trigger enabled set
          content:
            text/plain:
              schema:
                type: string

  /w/{workspace}/nats_triggers/test:
    post:
      summary: test NATS connection
      operationId: testNatsConnection
      tags:
        - nats_trigger
      parameters:
        - $ref: "#/components/parameters/WorkspaceId"
      requestBody:
        description: test nats connection
        required: true
        content:
          application/json:
            schema:
              type: object
              properties:
                connection:
                  type: object
              required:
                - connection
      responses:
        "200":
          description: successfuly connected to NATS servers
          content:
            text/plain:
              schema:
                type: string

  /w/{workspace}/sqs_triggers/create:
    post:
      summary: create sqs trigger
      operationId: createSqsTrigger
      tags:
        - sqs_trigger
      parameters:
        - $ref: "#/components/parameters/WorkspaceId"
      requestBody:
        description: new sqs trigger
        required: true
        content:
          application/json:
            schema:
              $ref: "#/components/schemas/NewSqsTrigger"
      responses:
        "201":
          description: sqs trigger created
          content:
            text/plain:
              schema:
                type: string

  /w/{workspace}/sqs_triggers/update/{path}:
    post:
      summary: update sqs trigger
      operationId: updateSqsTrigger
      tags:
        - sqs_trigger
      parameters:
        - $ref: "#/components/parameters/WorkspaceId"
        - $ref: "#/components/parameters/Path"
      requestBody:
        description: updated trigger
        required: true
        content:
          application/json:
            schema:
              $ref: "#/components/schemas/EditSqsTrigger"
      responses:
        "200":
          description: sqs trigger updated
          content:
            text/plain:
              schema:
                type: string

  /w/{workspace}/sqs_triggers/delete/{path}:
    delete:
      summary: delete sqs trigger
      operationId: deleteSqsTrigger
      tags:
        - sqs_trigger
      parameters:
        - $ref: "#/components/parameters/WorkspaceId"
        - $ref: "#/components/parameters/Path"
      responses:
        "200":
          description: sqs trigger deleted
          content:
            text/plain:
              schema:
                type: string

  /w/{workspace}/sqs_triggers/get/{path}:
    get:
      summary: get sqs trigger
      operationId: getSqsTrigger
      tags:
        - sqs_trigger
      parameters:
        - $ref: "#/components/parameters/WorkspaceId"
        - $ref: "#/components/parameters/Path"
      responses:
        "200":
          description: sqs trigger deleted
          content:
            application/json:
              schema:
                $ref: "#/components/schemas/SqsTrigger"

  /w/{workspace}/sqs_triggers/list:
    get:
      summary: list sqs triggers
      operationId: listSqsTriggers
      tags:
        - sqs_trigger
      parameters:
        - $ref: "#/components/parameters/WorkspaceId"
          required: true
        - $ref: "#/components/parameters/Page"
        - $ref: "#/components/parameters/PerPage"
        - name: path
          description: filter by path
          in: query
          schema:
            type: string
        - name: is_flow
          in: query
          schema:
            type: boolean
        - name: path_start
          in: query
          schema:
            type: string
      responses:
        "200":
          description: sqs trigger list
          content:
            application/json:
              schema:
                type: array
                items:
                  $ref: "#/components/schemas/SqsTrigger"

  /w/{workspace}/sqs_triggers/exists/{path}:
    get:
      summary: does sqs trigger exists
      operationId: existsSqsTrigger
      tags:
        - sqs_trigger
      parameters:
        - $ref: "#/components/parameters/WorkspaceId"
        - $ref: "#/components/parameters/Path"
      responses:
        "200":
          description: sqs trigger exists
          content:
            application/json:
              schema:
                type: boolean

  /w/{workspace}/sqs_triggers/setenabled/{path}:
    post:
      summary: set enabled sqs trigger
      operationId: setSqsTriggerEnabled
      tags:
        - sqs_trigger
      parameters:
        - $ref: "#/components/parameters/WorkspaceId"
        - $ref: "#/components/parameters/Path"
      requestBody:
        description: updated sqs trigger enable
        required: true
        content:
          application/json:
            schema:
              type: object
              properties:
                enabled:
                  type: boolean
              required:
                - enabled
      responses:
        "200":
          description: sqs trigger enabled set
          content:
            text/plain:
              schema:
                type: string

  /w/{workspace}/sqs_triggers/test:
    post:
      summary: test sqs connection
      operationId: testSqsConnection
      tags:
        - sqs_trigger
      parameters:
        - $ref: "#/components/parameters/WorkspaceId"
      requestBody:
        description: test sqs connection
        required: true
        content:
          application/json:
            schema:
              type: object
              properties:
                connection:
                  type: object
              required:
                - connection
      responses:
        "200":
          description: successfuly connected to sqs
          content:
            text/plain:
              schema:
                type: string

  /w/{workspace}/mqtt_triggers/create:
    post:
      summary: create mqtt trigger
      operationId: createMqttTrigger
      tags:
        - mqtt_trigger
      parameters:
        - $ref: "#/components/parameters/WorkspaceId"
      requestBody:
        description: new mqtt trigger
        required: true
        content:
          application/json:
            schema:
              $ref: "#/components/schemas/NewMqttTrigger"
      responses:
        "201":
          description: mqtt trigger created
          content:
            text/plain:
              schema:
                type: string

  /w/{workspace}/mqtt_triggers/update/{path}:
    post:
      summary: update mqtt trigger
      operationId: updateMqttTrigger
      tags:
        - mqtt_trigger
      parameters:
        - $ref: "#/components/parameters/WorkspaceId"
        - $ref: "#/components/parameters/Path"
      requestBody:
        description: updated trigger
        required: true
        content:
          application/json:
            schema:
              $ref: "#/components/schemas/EditMqttTrigger"
      responses:
        "200":
          description: mqtt trigger updated
          content:
            text/plain:
              schema:
                type: string

  /w/{workspace}/mqtt_triggers/delete/{path}:
    delete:
      summary: delete mqtt trigger
      operationId: deleteMqttTrigger
      tags:
        - mqtt_trigger
      parameters:
        - $ref: "#/components/parameters/WorkspaceId"
        - $ref: "#/components/parameters/Path"
      responses:
        "200":
          description: mqtt trigger deleted
          content:
            text/plain:
              schema:
                type: string

  /w/{workspace}/mqtt_triggers/get/{path}:
    get:
      summary: get mqtt trigger
      operationId: getMqttTrigger
      tags:
        - mqtt_trigger
      parameters:
        - $ref: "#/components/parameters/WorkspaceId"
        - $ref: "#/components/parameters/Path"
      responses:
        "200":
          description: mqtt trigger deleted
          content:
            application/json:
              schema:
                $ref: "#/components/schemas/MqttTrigger"

  /w/{workspace}/mqtt_triggers/list:
    get:
      summary: list mqtt triggers
      operationId: listMqttTriggers
      tags:
        - mqtt_trigger
      parameters:
        - $ref: "#/components/parameters/WorkspaceId"
          required: true
        - $ref: "#/components/parameters/Page"
        - $ref: "#/components/parameters/PerPage"
        - name: path
          description: filter by path
          in: query
          schema:
            type: string
        - name: is_flow
          in: query
          schema:
            type: boolean
        - name: path_start
          in: query
          schema:
            type: string
      responses:
        "200":
          description: mqtt trigger list
          content:
            application/json:
              schema:
                type: array
                items:
                  $ref: "#/components/schemas/MqttTrigger"

  /w/{workspace}/mqtt_triggers/exists/{path}:
    get:
      summary: does mqtt trigger exists
      operationId: existsMqttTrigger
      tags:
        - mqtt_trigger
      parameters:
        - $ref: "#/components/parameters/WorkspaceId"
        - $ref: "#/components/parameters/Path"
      responses:
        "200":
          description: mqtt trigger exists
          content:
            application/json:
              schema:
                type: boolean

  /w/{workspace}/mqtt_triggers/setenabled/{path}:
    post:
      summary: set enabled mqtt trigger
      operationId: setMqttTriggerEnabled
      tags:
        - mqtt_trigger
      parameters:
        - $ref: "#/components/parameters/WorkspaceId"
        - $ref: "#/components/parameters/Path"
      requestBody:
        description: updated mqtt trigger enable
        required: true
        content:
          application/json:
            schema:
              type: object
              properties:
                enabled:
                  type: boolean
              required:
                - enabled
      responses:
        "200":
          description: mqtt trigger enabled set
          content:
            text/plain:
              schema:
                type: string

  /w/{workspace}/mqtt_triggers/test:
    post:
      summary: test mqtt connection
      operationId: testMqttConnection
      tags:
        - mqtt_trigger
      parameters:
        - $ref: "#/components/parameters/WorkspaceId"
      requestBody:
        description: test mqtt connection
        required: true
        content:
          application/json:
            schema:
              type: object
              properties:
                connection:
                  type: object
              required:
                - connection
      responses:
        "200":
          description: successfully connected to mqtt
          content:
            text/plain:
              schema:
                type: string

  /w/{workspace}/gcp_triggers/create:
    post:
      summary: create gcp trigger
      operationId: createGcpTrigger
      tags:
        - gcp_trigger
      parameters:
        - $ref: "#/components/parameters/WorkspaceId"
      requestBody:
        description: new gcp trigger
        required: true
        content:
          application/json:
            schema:
              $ref: "#/components/schemas/GcpTriggerData"
      responses:
        "201":
          description: gcp trigger created
          content:
            text/plain:
              schema:
                type: string

  /w/{workspace}/gcp_triggers/update/{path}:
    post:
      summary: update gcp trigger
      operationId: updateGcpTrigger
      tags:
        - gcp_trigger
      parameters:
        - $ref: "#/components/parameters/WorkspaceId"
        - $ref: "#/components/parameters/Path"
      requestBody:
        description: updated trigger
        required: true
        content:
          application/json:
            schema:
              $ref: "#/components/schemas/GcpTriggerData"
      responses:
        "200":
          description: gcp trigger updated
          content:
            text/plain:
              schema:
                type: string

  /w/{workspace}/gcp_triggers/delete/{path}:
    delete:
      summary: delete gcp trigger
      operationId: deleteGcpTrigger
      tags:
        - gcp_trigger
      parameters:
        - $ref: "#/components/parameters/WorkspaceId"
        - $ref: "#/components/parameters/Path"
      responses:
        "200":
          description: gcp trigger deleted
          content:
            text/plain:
              schema:
                type: string

  /w/{workspace}/gcp_triggers/get/{path}:
    get:
      summary: get gcp trigger
      operationId: getGcpTrigger
      tags:
        - gcp_trigger
      parameters:
        - $ref: "#/components/parameters/WorkspaceId"
        - $ref: "#/components/parameters/Path"
      responses:
        "200":
          description: gcp trigger deleted
          content:
            application/json:
              schema:
                $ref: "#/components/schemas/GcpTrigger"

  /w/{workspace}/gcp_triggers/list:
    get:
      summary: list gcp triggers
      operationId: listGcpTriggers
      tags:
        - gcp_trigger
      parameters:
        - $ref: "#/components/parameters/WorkspaceId"
          required: true
        - $ref: "#/components/parameters/Page"
        - $ref: "#/components/parameters/PerPage"
        - name: path
          description: filter by path
          in: query
          schema:
            type: string
        - name: is_flow
          in: query
          schema:
            type: boolean
        - name: path_start
          in: query
          schema:
            type: string
      responses:
        "200":
          description: gcp trigger list
          content:
            application/json:
              schema:
                type: array
                items:
                  $ref: "#/components/schemas/GcpTrigger"

  /w/{workspace}/gcp_triggers/exists/{path}:
    get:
      summary: does gcp trigger exists
      operationId: existsGcpTrigger
      tags:
        - gcp_trigger
      parameters:
        - $ref: "#/components/parameters/WorkspaceId"
        - $ref: "#/components/parameters/Path"
      responses:
        "200":
          description: gcp trigger exists
          content:
            application/json:
              schema:
                type: boolean

  /w/{workspace}/gcp_triggers/setenabled/{path}:
    post:
      summary: set enabled gcp trigger
      operationId: setGcpTriggerEnabled
      tags:
        - gcp_trigger
      parameters:
        - $ref: "#/components/parameters/WorkspaceId"
        - $ref: "#/components/parameters/Path"
      requestBody:
        description: updated gcp trigger enable
        required: true
        content:
          application/json:
            schema:
              type: object
              properties:
                enabled:
                  type: boolean
              required:
                - enabled
      responses:
        "200":
          description: gcp trigger enabled set
          content:
            text/plain:
              schema:
                type: string

  /w/{workspace}/gcp_triggers/test:
    post:
      summary: test gcp connection
      operationId: testGcpConnection
      tags:
        - gcp_trigger
      parameters:
        - $ref: "#/components/parameters/WorkspaceId"
      requestBody:
        description: test gcp connection
        required: true
        content:
          application/json:
            schema:
              type: object
              properties:
                connection:
                  type: object
              required:
                - connection
      responses:
        "200":
          description: try to connect to a gcp broker
          content:
            text/plain:
              schema:
                type: string


  /w/{workspace}/gcp_triggers/subscriptions/delete/{path}:
    delete:
      summary: delete gcp trigger
      operationId: deleteGcpSubscription
      tags:
        - gcp_trigger
      parameters:
        - $ref: "#/components/parameters/WorkspaceId"
        - $ref: "#/components/parameters/Path"
      requestBody:
        description: args to delete subscription from google cloud
        required: true
        content:
          application/json:
            schema:
              $ref: "#/components/schemas/DeleteGcpSubscription"
      responses:
        "200":
          description: gcp trigger deleted
          content:
            text/plain:
              schema:
                type: string

  /w/{workspace}/gcp_triggers/topics/list/{path}:
    get:
      summary: list all topics of google cloud service
      operationId: listGoogleTopics
      tags:
        - gcp_trigger
      parameters:
        - $ref: "#/components/parameters/WorkspaceId"
        - $ref: "#/components/parameters/Path"
      responses:
        "200":
          description: get all google topics
          content:
            application/json:
              schema:
                type: array
                items:
                  type: string

  /w/{workspace}/gcp_triggers/subscriptions/list/{path}:
    post:
      summary: list all subscription of a give topic from google cloud service
      operationId: listAllTGoogleTopicSubscriptions
      tags:
        - gcp_trigger
      parameters:
        - $ref: "#/components/parameters/WorkspaceId"
        - $ref: "#/components/parameters/Path"
      requestBody:
        description: args to get subscription's topic from google cloud
        required: true
        content:
          application/json:
            schema:
              $ref: "#/components/schemas/GetAllTopicSubscription"
      responses:
        "200":
          description: get all google topic subscriptions name
          content:
            application/json:
              schema:
                type: array
                items:
                  type: string

  /w/{workspace}/postgres_triggers/is_valid_postgres_configuration/{path}:
    get:
      summary: check if postgres configuration is set to logical
      operationId: isValidPostgresConfiguration
      tags:
        - postgres_trigger
      parameters:
        - $ref: "#/components/parameters/WorkspaceId"
        - $ref: "#/components/parameters/Path"
      responses:
        "200":
          description: boolean that indicates if postgres is set to logical level or not
          content:
            application/json:
              schema:
                type: boolean

  /w/{workspace}/postgres_triggers/create_template_script:
    post:
      summary: create template script
      operationId: createTemplateScript
      tags:
        - postgres_trigger
      parameters:
        - $ref: "#/components/parameters/WorkspaceId"
      requestBody:
        description: template script
        required: true
        content:
          application/json:
            schema:
              $ref: "#/components/schemas/TemplateScript"
      responses:
        "200":
          description: custom id to retrieve template script
          content:
            text/plain:
              schema:
                type: string

  /w/{workspace}/postgres_triggers/get_template_script/{id}:
    get:
      summary: get template script
      operationId: getTemplateScript
      tags:
        - postgres_trigger
      parameters:
        - $ref: "#/components/parameters/WorkspaceId"
        - $ref: "#/components/parameters/Id"
      responses:
        "200":
          description: template script
          content:
            text/plain:
              schema:
                type: string

  /w/{workspace}/postgres_triggers/slot/list/{path}:
    get:
      summary: list postgres replication slot
      operationId: listPostgresReplicationSlot
      tags:
        - postgres_trigger
      parameters:
        - $ref: "#/components/parameters/WorkspaceId"
        - $ref: "#/components/parameters/Path"
      responses:
        "200":
          description: list postgres slot
          content:
            application/json:
              schema:
                type: array
                items:
                  $ref: "#/components/schemas/SlotList"

  /w/{workspace}/postgres_triggers/slot/create/{path}:
    post:
      summary: create replication slot for postgres
      operationId: createPostgresReplicationSlot
      tags:
        - postgres_trigger
      parameters:
        - $ref: "#/components/parameters/WorkspaceId"
        - $ref: "#/components/parameters/Path"
      requestBody:
        description: new slot for postgres
        required: true
        content:
          application/json:
            schema:
              $ref: "#/components/schemas/Slot"
      responses:
        "201":
          description: slot created
          content:
            text/plain:
              schema:
                type: string

  /w/{workspace}/postgres_triggers/slot/delete/{path}:
    delete:
      summary: delete postgres replication slot
      operationId: deletePostgresReplicationSlot
      tags:
        - postgres_trigger
      parameters:
        - $ref: "#/components/parameters/WorkspaceId"
        - $ref: "#/components/parameters/Path"
      requestBody:
        description: replication slot of postgres
        required: true
        content:
          application/json:
            schema:
              $ref: "#/components/schemas/Slot"
      responses:
        "200":
          description: postgres replication slot deleted
          content:
            text/plain:
              schema:
                type: string

  /w/{workspace}/postgres_triggers/publication/list/{path}:
    get:
      summary: list postgres publication
      operationId: listPostgresPublication
      tags:
        - postgres_trigger
      parameters:
        - $ref: "#/components/parameters/WorkspaceId"
        - $ref: "#/components/parameters/Path"
      responses:
        "200":
          description: database publication list
          content:
            application/json:
              schema:
                type: array
                items:
                  type: string

  /w/{workspace}/postgres_triggers/publication/get/{publication}/{path}:
    get:
      summary: get postgres publication
      operationId: getPostgresPublication
      tags:
        - postgres_trigger
      parameters:
        - $ref: "#/components/parameters/WorkspaceId"
        - $ref: "#/components/parameters/Path"
        - $ref: "#/components/parameters/PublicationName"
      responses:
        "200":
          description: postgres publication get
          content:
            application/json:
              schema:
                $ref: "#/components/schemas/PublicationData"

  /w/{workspace}/postgres_triggers/publication/create/{publication}/{path}:
    post:
      summary: create publication for postgres
      operationId: createPostgresPublication
      tags:
        - postgres_trigger
      parameters:
        - $ref: "#/components/parameters/WorkspaceId"
        - $ref: "#/components/parameters/Path"
        - $ref: "#/components/parameters/PublicationName"
      requestBody:
        description: new publication for postgres
        required: true
        content:
          application/json:
            schema:
              $ref: "#/components/schemas/PublicationData"
      responses:
        "201":
          description: publication created
          content:
            text/plain:
              schema:
                type: string

  /w/{workspace}/postgres_triggers/publication/update/{publication}/{path}:
    post:
      summary: update publication for postgres
      operationId: updatePostgresPublication
      tags:
        - postgres_trigger
      parameters:
        - $ref: "#/components/parameters/WorkspaceId"
        - $ref: "#/components/parameters/Path"
        - $ref: "#/components/parameters/PublicationName"
      requestBody:
        description: update publication for postgres
        required: true
        content:
          application/json:
            schema:
              $ref: "#/components/schemas/PublicationData"
      responses:
        "201":
          description: publication updated
          content:
            text/plain:
              schema:
                type: string

  /w/{workspace}/postgres_triggers/publication/delete/{publication}/{path}:
    delete:
      summary: delete postgres publication
      operationId: deletePostgresPublication
      tags:
        - postgres_trigger
      parameters:
        - $ref: "#/components/parameters/WorkspaceId"
        - $ref: "#/components/parameters/Path"
        - $ref: "#/components/parameters/PublicationName"
      responses:
        "200":
          description: postgres publication deleted
          content:
            text/plain:
              schema:
                type: string

  /w/{workspace}/postgres_triggers/create:
    post:
      summary: create postgres trigger
      operationId: createPostgresTrigger
      tags:
        - postgres_trigger
      parameters:
        - $ref: "#/components/parameters/WorkspaceId"
      requestBody:
        description: new postgres trigger
        required: true
        content:
          application/json:
            schema:
              $ref: "#/components/schemas/NewPostgresTrigger"
      responses:
        "201":
          description: postgres trigger created
          content:
            text/plain:
              schema:
                type: string

  /w/{workspace}/postgres_triggers/update/{path}:
    post:
      summary: update postgres trigger
      operationId: updatePostgresTrigger
      tags:
        - postgres_trigger
      parameters:
        - $ref: "#/components/parameters/WorkspaceId"
        - $ref: "#/components/parameters/Path"
      requestBody:
        description: updated trigger
        required: true
        content:
          application/json:
            schema:
              $ref: "#/components/schemas/EditPostgresTrigger"
      responses:
        "200":
          description: postgres trigger updated
          content:
            text/plain:
              schema:
                type: string

  /w/{workspace}/postgres_triggers/delete/{path}:
    delete:
      summary: delete postgres trigger
      operationId: deletePostgresTrigger
      tags:
        - postgres_trigger
      parameters:
        - $ref: "#/components/parameters/WorkspaceId"
        - $ref: "#/components/parameters/Path"
      responses:
        "200":
          description: postgres trigger deleted
          content:
            text/plain:
              schema:
                type: string

  /w/{workspace}/postgres_triggers/get/{path}:
    get:
      summary: get postgres trigger
      operationId: getPostgresTrigger
      tags:
        - postgres_trigger
      parameters:
        - $ref: "#/components/parameters/WorkspaceId"
        - $ref: "#/components/parameters/Path"
      responses:
        "200":
          description: get postgres trigger
          content:
            application/json:
              schema:
                $ref: "#/components/schemas/PostgresTrigger"

  /w/{workspace}/postgres_triggers/list:
    get:
      summary: list postgres triggers
      operationId: listPostgresTriggers
      tags:
        - postgres_trigger
      parameters:
        - $ref: "#/components/parameters/WorkspaceId"
          required: true
        - $ref: "#/components/parameters/Page"
        - $ref: "#/components/parameters/PerPage"
        - name: path
          description: filter by path
          in: query
          schema:
            type: string
        - name: is_flow
          in: query
          schema:
            type: boolean
        - name: path_start
          in: query
          schema:
            type: string
      responses:
        "200":
          description: postgres trigger list
          content:
            application/json:
              schema:
                type: array
                items:
                  $ref: "#/components/schemas/PostgresTrigger"

  /w/{workspace}/postgres_triggers/exists/{path}:
    get:
      summary: does postgres trigger exists
      operationId: existsPostgresTrigger
      tags:
        - postgres_trigger
      parameters:
        - $ref: "#/components/parameters/WorkspaceId"
        - $ref: "#/components/parameters/Path"
      responses:
        "200":
          description: postgres trigger exists
          content:
            application/json:
              schema:
                type: boolean

  /w/{workspace}/postgres_triggers/setenabled/{path}:
    post:
      summary: set enabled postgres trigger
      operationId: setPostgresTriggerEnabled
      tags:
        - postgres_trigger
      parameters:
        - $ref: "#/components/parameters/WorkspaceId"
        - $ref: "#/components/parameters/Path"
      requestBody:
        description: updated postgres trigger enable
        required: true
        content:
          application/json:
            schema:
              type: object
              properties:
                enabled:
                  type: boolean
              required:
                - enabled
      responses:
        "200":
          description: postgres trigger enabled set
          content:
            text/plain:
              schema:
                type: string

  /w/{workspace}/postgres_triggers/test:
    post:
      summary: test postgres connection
      operationId: testPostgresConnection
      tags:
        - postgres_trigger
      parameters:
        - $ref: "#/components/parameters/WorkspaceId"
      requestBody:
        description: test postgres connection
        required: true
        content:
          application/json:
            schema:
              type: object
              properties:
                database:
                  type: string
              required:
                - database
      responses:
        "200":
          description: successfuly connected to postgres
          content:
            text/plain:
              schema:
                type: string

  /groups/list:
    get:
      summary: list instance groups
      operationId: listInstanceGroups
      tags:
        - group
      responses:
        "200":
          description: instance group list
          content:
            application/json:
              schema:
                type: array
                items:
                  $ref: "#/components/schemas/InstanceGroup"

  /groups/get/{name}:
    get:
      summary: get instance group
      operationId: getInstanceGroup
      tags:
        - group
      parameters:
        - $ref: "#/components/parameters/Name"
      responses:
        "200":
          description: instance group
          content:
            application/json:
              schema:
                $ref: "#/components/schemas/InstanceGroup"

  /groups/create:
    post:
      summary: create instance group
      operationId: createInstanceGroup
      tags:
        - group
      requestBody:
        description: create instance group
        required: true
        content:
          application/json:
            schema:
              type: object
              properties:
                name:
                  type: string
                summary:
                  type: string
              required:
                - name
      responses:
        "200":
          description: instance group created
          content:
            text/plain:
              schema:
                type: string

  /groups/update/{name}:
    post:
      summary: update instance group
      operationId: updateInstanceGroup
      tags:
        - group
      parameters:
        - $ref: "#/components/parameters/Name"
      requestBody:
        description: update instance group
        required: true
        content:
          application/json:
            schema:
              type: object
              properties:
                new_summary:
                  type: string
              required:
                - new_summary
      responses:
        "200":
          description: instance group updated
          content:
            text/plain:
              schema:
                type: string

  /groups/delete/{name}:
    delete:
      summary: delete instance group
      operationId: deleteInstanceGroup
      tags:
        - group
      parameters:
        - $ref: "#/components/parameters/Name"
      responses:
        "200":
          description: instance group deleted
          content:
            text/plain:
              schema:
                type: string

  /groups/adduser/{name}:
    post:
      summary: add user to instance group
      operationId: addUserToInstanceGroup
      tags:
        - group
      parameters:
        - $ref: "#/components/parameters/Name"
      requestBody:
        description: user to add to instance group
        required: true
        content:
          application/json:
            schema:
              type: object
              properties:
                email:
                  type: string
              required:
                - email
      responses:
        "200":
          description: user added to instance group
          content:
            text/plain:
              schema:
                type: string

  /groups/removeuser/{name}:
    post:
      summary: remove user from instance group
      operationId: removeUserFromInstanceGroup
      tags:
        - group
      parameters:
        - $ref: "#/components/parameters/Name"
      requestBody:
        description: user to remove from instance group
        required: true
        content:
          application/json:
            schema:
              type: object
              properties:
                email:
                  type: string
              required:
                - email
      responses:
        "200":
          description: user removed from instance group
          content:
            text/plain:
              schema:
                type: string
  /groups/export:
    get:
      summary: export instance groups
      operationId: exportInstanceGroups
      tags:
        - group
      responses:
        "200":
          description: exported instance groups
          content:
            application/json:
              schema:
                type: array
                items:
                  $ref: "#/components/schemas/ExportedInstanceGroup"

  /groups/overwrite:
    post:
      summary: overwrite instance groups
      operationId: overwriteInstanceGroups
      tags:
        - group
      requestBody:
        description: overwrite instance groups
        required: true
        content:
          application/json:
            schema:
              type: array
              items:
                $ref: "#/components/schemas/ExportedInstanceGroup"
      responses:
        "200":
          description: success message
          content:
            text/plain:
              schema:
                type: string

  /w/{workspace}/groups/list:
    get:
      summary: list groups
      operationId: listGroups
      tags:
        - group
      parameters:
        - $ref: "#/components/parameters/WorkspaceId"
        - $ref: "#/components/parameters/Page"
        - $ref: "#/components/parameters/PerPage"
      responses:
        "200":
          description: group list
          content:
            application/json:
              schema:
                type: array
                items:
                  $ref: "#/components/schemas/Group"

  /w/{workspace}/groups/listnames:
    get:
      summary: list group names
      operationId: listGroupNames
      tags:
        - group
      parameters:
        - $ref: "#/components/parameters/WorkspaceId"
        - name: only_member_of
          in: query
          description: only list the groups the user is member of (default false)
          schema:
            type: boolean
      responses:
        "200":
          description: group list
          content:
            application/json:
              schema:
                type: array
                items:
                  type: string

  /w/{workspace}/groups/create:
    post:
      summary: create group
      operationId: createGroup
      tags:
        - group
      parameters:
        - $ref: "#/components/parameters/WorkspaceId"
      requestBody:
        description: create group
        required: true
        content:
          application/json:
            schema:
              type: object
              properties:
                name:
                  type: string
                summary:
                  type: string
              required:
                - name
      responses:
        "200":
          description: group created
          content:
            text/plain:
              schema:
                type: string

  /w/{workspace}/groups/update/{name}:
    post:
      summary: update group
      operationId: updateGroup
      tags:
        - group
      parameters:
        - $ref: "#/components/parameters/WorkspaceId"
        - $ref: "#/components/parameters/Name"
      requestBody:
        description: updated group
        required: true
        content:
          application/json:
            schema:
              type: object
              properties:
                summary:
                  type: string
      responses:
        "200":
          description: group updated
          content:
            text/plain:
              schema:
                type: string

  /w/{workspace}/groups/delete/{name}:
    delete:
      summary: delete group
      operationId: deleteGroup
      tags:
        - group
      parameters:
        - $ref: "#/components/parameters/WorkspaceId"
        - $ref: "#/components/parameters/Name"
      responses:
        "200":
          description: group deleted
          content:
            text/plain:
              schema:
                type: string

  /w/{workspace}/groups/get/{name}:
    get:
      summary: get group
      operationId: getGroup
      tags:
        - group
      parameters:
        - $ref: "#/components/parameters/WorkspaceId"
        - $ref: "#/components/parameters/Name"
      responses:
        "200":
          description: group
          content:
            application/json:
              schema:
                $ref: "#/components/schemas/Group"

  /w/{workspace}/groups/adduser/{name}:
    post:
      summary: add user to group
      operationId: addUserToGroup
      tags:
        - group
      parameters:
        - $ref: "#/components/parameters/WorkspaceId"
        - $ref: "#/components/parameters/Name"
      requestBody:
        description: added user to group
        required: true
        content:
          application/json:
            schema:
              type: object
              properties:
                username:
                  type: string
      responses:
        "200":
          description: user added to group
          content:
            text/plain:
              schema:
                type: string

  /w/{workspace}/groups/removeuser/{name}:
    post:
      summary: remove user to group
      operationId: removeUserToGroup
      tags:
        - group
      parameters:
        - $ref: "#/components/parameters/WorkspaceId"
        - $ref: "#/components/parameters/Name"
      requestBody:
        description: added user to group
        required: true
        content:
          application/json:
            schema:
              type: object
              properties:
                username:
                  type: string
      responses:
        "200":
          description: user removed from group
          content:
            text/plain:
              schema:
                type: string

  /w/{workspace}/folders/list:
    get:
      summary: list folders
      operationId: listFolders
      tags:
        - folder
      parameters:
        - $ref: "#/components/parameters/WorkspaceId"
        - $ref: "#/components/parameters/Page"
        - $ref: "#/components/parameters/PerPage"
      responses:
        "200":
          description: folder list
          content:
            application/json:
              schema:
                type: array
                items:
                  $ref: "#/components/schemas/Folder"

  /w/{workspace}/folders/listnames:
    get:
      summary: list folder names
      operationId: listFolderNames
      tags:
        - folder
      parameters:
        - $ref: "#/components/parameters/WorkspaceId"
        - name: only_member_of
          in: query
          description: only list the folders the user is member of (default false)
          schema:
            type: boolean
      responses:
        "200":
          description: folder list
          content:
            application/json:
              schema:
                type: array
                items:
                  type: string

  /w/{workspace}/folders/create:
    post:
      summary: create folder
      operationId: createFolder
      tags:
        - folder
      parameters:
        - $ref: "#/components/parameters/WorkspaceId"
      requestBody:
        description: create folder
        required: true
        content:
          application/json:
            schema:
              type: object
              properties:
                name:
                  type: string
                summary:
                  type: string
                owners:
                  type: array
                  items:
                    type: string
                extra_perms:
                  additionalProperties:
                    type: boolean
              required:
                - name
      responses:
        "200":
          description: folder created
          content:
            text/plain:
              schema:
                type: string

  /w/{workspace}/folders/update/{name}:
    post:
      summary: update folder
      operationId: updateFolder
      tags:
        - folder
      parameters:
        - $ref: "#/components/parameters/WorkspaceId"
        - $ref: "#/components/parameters/Name"
      requestBody:
        description: update folder
        required: true
        content:
          application/json:
            schema:
              type: object
              properties:
                summary:
                  type: string
                owners:
                  type: array
                  items:
                    type: string
                extra_perms:
                  additionalProperties:
                    type: boolean
      responses:
        "200":
          description: folder updated
          content:
            text/plain:
              schema:
                type: string

  /w/{workspace}/folders/delete/{name}:
    delete:
      summary: delete folder
      operationId: deleteFolder
      tags:
        - folder
      parameters:
        - $ref: "#/components/parameters/WorkspaceId"
        - $ref: "#/components/parameters/Name"
      responses:
        "200":
          description: folder deleted
          content:
            text/plain:
              schema:
                type: string

  /w/{workspace}/folders/get/{name}:
    get:
      summary: get folder
      operationId: getFolder
      tags:
        - folder
      parameters:
        - $ref: "#/components/parameters/WorkspaceId"
        - $ref: "#/components/parameters/Name"
      responses:
        "200":
          description: folder
          content:
            application/json:
              schema:
                $ref: "#/components/schemas/Folder"

  /w/{workspace}/folders/exists/{name}:
    get:
      summary: exists folder
      operationId: existsFolder
      tags:
        - folder
      parameters:
        - $ref: "#/components/parameters/WorkspaceId"
        - $ref: "#/components/parameters/Name"
      responses:
        "200":
          description: folder exists
          content:
            application/json:
              schema:
                type: boolean

  /w/{workspace}/folders/getusage/{name}:
    get:
      summary: get folder usage
      operationId: getFolderUsage
      tags:
        - folder
      parameters:
        - $ref: "#/components/parameters/WorkspaceId"
        - $ref: "#/components/parameters/Name"
      responses:
        "200":
          description: folder
          content:
            application/json:
              schema:
                type: object
                properties:
                  scripts:
                    type: number
                  flows:
                    type: number
                  apps:
                    type: number
                  resources:
                    type: number
                  variables:
                    type: number
                  schedules:
                    type: number
                required:
                  - scripts
                  - flows
                  - apps
                  - resources
                  - variables
                  - schedules

  /w/{workspace}/folders/addowner/{name}:
    post:
      summary: add owner to folder
      operationId: addOwnerToFolder
      tags:
        - folder
      parameters:
        - $ref: "#/components/parameters/WorkspaceId"
        - $ref: "#/components/parameters/Name"
      requestBody:
        description: owner user to folder
        required: true
        content:
          application/json:
            schema:
              type: object
              properties:
                owner:
                  type: string
              required:
                - owner

      responses:
        "200":
          description: owner added to folder
          content:
            text/plain:
              schema:
                type: string

  /w/{workspace}/folders/removeowner/{name}:
    post:
      summary: remove owner to folder
      operationId: removeOwnerToFolder
      tags:
        - folder
      parameters:
        - $ref: "#/components/parameters/WorkspaceId"
        - $ref: "#/components/parameters/Name"
      requestBody:
        description: added owner to folder
        required: true
        content:
          application/json:
            schema:
              type: object
              properties:
                owner:
                  type: string
                write:
                  type: boolean
              required:
                - owner
      responses:
        "200":
          description: owner removed from folder
          content:
            text/plain:
              schema:
                type: string

  /workers/list:
    get:
      summary: list workers
      operationId: listWorkers
      tags:
        - worker
      parameters:
        - $ref: "#/components/parameters/Page"
        - $ref: "#/components/parameters/PerPage"
        - name: ping_since
          in: query
          required: false
          description: number of seconds the worker must have had a last ping more recent of (default to 300)
          schema:
            type: integer
      responses:
        "200":
          description: a list of workers
          content:
            application/json:
              schema:
                type: array
                items:
                  $ref: "#/components/schemas/WorkerPing"

  /workers/exists_worker_with_tag:
    get:
      summary: exists worker with tag
      operationId: existsWorkerWithTag
      tags:
        - worker
      parameters:
        - name: tag
          in: query
          required: true
          schema:
            type: string
      responses:
        "200":
          description: whether a worker with the tag exists
          content:
            application/json:
              schema:
                type: boolean

  /workers/queue_metrics:
    get:
      summary: get queue metrics
      operationId: getQueueMetrics
      tags:
        - worker
      responses:
        "200":
          description: metrics
          content:
            application/json:
              schema:
                type: array
                items:
                  type: object
                  properties:
                    id:
                      type: string
                    values:
                      type: array
                      items:
                        type: object
                        properties:
                          created_at:
                            type: string
                          value:
                            type: number
                        required:
                          - created_at
                          - value
                  required:
                    - id
                    - values

  /workers/queue_counts:
    get:
      summary: get counts of jobs waiting for an executor per tag
      operationId: getCountsOfJobsWaitingPerTag
      tags:
        - worker
      responses:
        "200":
          description: queue counts
          content:
            application/json:
              schema:
                type: object
                additionalProperties:
                  type: integer

  /configs/list_worker_groups:
    get:
      summary: list worker groups
      operationId: listWorkerGroups
      tags:
        - config
      responses:
        "200":
          description: a list of worker group configs
          content:
            application/json:
              schema:
                type: array
                items:
                  type: object
                  properties:
                    name:
                      type: string
                    config: {}
                  required:
                    - name
                    - config

  /configs/get/{name}:
    get:
      summary: get config
      operationId: get config
      tags:
        - config
      parameters:
        - $ref: "#/components/parameters/Name"
      responses:
        "200":
          description: a config
          content:
            application/json:
              schema: {}

  /configs/update/{name}:
    post:
      summary: Update config
      operationId: updateConfig
      tags:
        - config
      parameters:
        - $ref: "#/components/parameters/Name"
      requestBody:
        description: worker group
        required: true
        content:
          application/json:
            schema: {}
      responses:
        "200":
          description: Update a worker group
          content:
            text/plain:
              schema:
                type: string
    delete:
      summary: Delete Config
      operationId: deleteConfig
      tags:
        - config
      parameters:
        - $ref: "#/components/parameters/Name"
      responses:
        "200":
          description: Delete config
          content:
            text/plain:
              schema:
                type: string

  /configs/list:
    get:
      summary: list configs
      operationId: listConfigs
      tags:
        - config
      responses:
        "200":
          description: list of configs
          content:
            application/json:
              schema:
                type: array
                items:
                  $ref: "#/components/schemas/Config"

  /configs/list_autoscaling_events/{worker_group}:
    get:
      summary: List autoscaling events
      operationId: listAutoscalingEvents
      tags:
        - config
      parameters:
        - name: worker_group
          in: path
          required: true
          schema:
            type: string
      responses:
        "200":
          description: List of autoscaling events
          content:
            application/json:
              schema:
                type: array
                items:
                  $ref: "#/components/schemas/AutoscalingEvent"

  /agent_workers/create_agent_token:
    post:
      summary: create agent token
      operationId: createAgentToken
      tags:
        - agent_workers
      requestBody:
        description: agent token
        required: true
        content:
          application/json:
            schema:
              type: object
              properties:
                worker_group:
                  type: string
                tags:
                  type: array
                  items:
                    type: string
                exp:
                  type: integer
              required:
                - worker_group
                - tags
                - exp
      responses:
        "200":
          description: agent token created
          content:
            application/json:
              schema:
                type: string


  /w/{workspace}/acls/get/{kind}/{path}:
    get:
      summary: get granular acls
      operationId: getGranularAcls
      tags:
        - granular_acl
      parameters:
        - $ref: "#/components/parameters/WorkspaceId"
        - $ref: "#/components/parameters/Path"
        - name: kind
          in: path
          required: true
          schema:
            type: string
            enum:
              [
                script,
                group_,
                resource,
                schedule,
                variable,
                flow,
                folder,
                app,
                raw_app,
                http_trigger,
                websocket_trigger,
                kafka_trigger,
                nats_trigger,
                postgres_trigger,
                mqtt_trigger,
                gcp_trigger,
                sqs_trigger
              ]
      responses:
        "200":
          description: acls
          content:
            application/json:
              schema:
                type: object
                additionalProperties:
                  type: boolean

  /w/{workspace}/acls/add/{kind}/{path}:
    post:
      summary: add granular acls
      operationId: addGranularAcls
      tags:
        - granular_acl
      parameters:
        - $ref: "#/components/parameters/WorkspaceId"
        - $ref: "#/components/parameters/Path"
        - name: kind
          in: path
          required: true
          schema:
            type: string
            enum:
              [
                script,
                group_,
                resource,
                schedule,
                variable,
                flow,
                folder,
                app,
                raw_app,
                http_trigger,
                websocket_trigger,
                kafka_trigger,
                nats_trigger,
                postgres_trigger,
                mqtt_trigger,
                gcp_trigger,
                sqs_trigger
              ]
      requestBody:
        description: acl to add
        required: true
        content:
          application/json:
            schema:
              type: object
              properties:
                owner:
                  type: string
                write:
                  type: boolean
              required: [owner]
      responses:
        "200":
          description: granular acl added
          content:
            text/plain:
              schema:
                type: string

  /w/{workspace}/acls/remove/{kind}/{path}:
    post:
      summary: remove granular acls
      operationId: removeGranularAcls
      tags:
        - granular_acl
      parameters:
        - $ref: "#/components/parameters/WorkspaceId"
        - $ref: "#/components/parameters/Path"
        - name: kind
          in: path
          required: true
          schema:
            type: string
            enum:
              [
                script,
                group_,
                resource,
                schedule,
                variable,
                flow,
                folder,
                app,
                raw_app,
                http_trigger,
                websocket_trigger,
                kafka_trigger,
                nats_trigger,
                postgres_trigger,
                mqtt_trigger,
                gcp_trigger,
                sqs_trigger
              ]
      requestBody:
        description: acl to add
        required: true
        content:
          application/json:
            schema:
              type: object
              properties:
                owner:
                  type: string
              required: [owner]
      responses:
        "200":
          description: granular acl removed
          content:
            text/plain:
              schema:
                type: string

  /w/{workspace}/capture/set_config:
    post:
      summary: set capture config
      operationId: setCaptureConfig
      tags:
        - capture
      parameters:
        - $ref: "#/components/parameters/WorkspaceId"
      requestBody:
        description: capture config
        required: true
        content:
          application/json:
            schema:
              type: object
              properties:
                trigger_kind:
                  $ref: "#/components/schemas/CaptureTriggerKind"
                path:
                  type: string
                is_flow:
                  type: boolean
                trigger_config:
                  type: object
              required:
                - trigger_kind
                - path
                - is_flow
      responses:
        "200":
          description: capture config set
          content:
            application/json:
              schema:
                type: object

  /w/{workspace}/capture/ping_config/{trigger_kind}/{runnable_kind}/{path}:
    post:
      summary: ping capture config
      operationId: pingCaptureConfig
      tags:
        - capture
      parameters:
        - $ref: "#/components/parameters/WorkspaceId"
        - name: trigger_kind
          in: path
          required: true
          schema:
            $ref: "#/components/schemas/CaptureTriggerKind"
        - $ref: "#/components/parameters/RunnableKind"
        - $ref: "#/components/parameters/Path"
      responses:
        "200":
          description: capture config pinged

  /w/{workspace}/capture/get_configs/{runnable_kind}/{path}:
    get:
      summary: get capture configs for a script or flow
      operationId: getCaptureConfigs
      tags:
        - capture
      parameters:
        - $ref: "#/components/parameters/WorkspaceId"
        - $ref: "#/components/parameters/RunnableKind"
        - $ref: "#/components/parameters/Path"
      responses:
        "200":
          description: capture configs for a script or flow
          content:
            application/json:
              schema:
                type: array
                items:
                  $ref: "#/components/schemas/CaptureConfig"

  /w/{workspace}/capture/list/{runnable_kind}/{path}:
    get:
      summary: list captures for a script or flow
      operationId: listCaptures
      tags:
        - capture
      parameters:
        - $ref: "#/components/parameters/WorkspaceId"
        - $ref: "#/components/parameters/RunnableKind"
        - $ref: "#/components/parameters/Path"
        - name: trigger_kind
          in: query
          schema:
            $ref: "#/components/schemas/CaptureTriggerKind"
        - $ref: "#/components/parameters/Page"
        - $ref: "#/components/parameters/PerPage"
      responses:
        "200":
          description: list of captures for a script or flow
          content:
            application/json:
              schema:
                type: array
                items:
                  $ref: "#/components/schemas/Capture"

  /w/{workspace}/capture/move/{runnable_kind}/{path}:
    post:
      summary: move captures and configs for a script or flow
      operationId: moveCapturesAndConfigs
      tags:
        - capture
      parameters:
        - $ref: "#/components/parameters/WorkspaceId"
        - $ref: "#/components/parameters/RunnableKind"
        - $ref: "#/components/parameters/Path"
      requestBody:
        description: move captures and configs to a new path
        required: true
        content:
          application/json:
            schema:
              type: object
              properties:
                new_path:
                  type: string
      responses:
        "200":
          description: captures and configs moved
          content:
            text/plain:
              schema:
                type: string

  /w/{workspace}/capture/{id}:
    get:
      summary: get a capture
      operationId: getCapture
      tags:
        - capture
      parameters:
        - $ref: "#/components/parameters/WorkspaceId"
        - name: id
          in: path
          required: true
          schema:
            type: integer
      responses:
        "200":
          description: capture
          content:
            application/json:
              schema:
                $ref: "#/components/schemas/Capture"
    delete:
      summary: delete a capture
      operationId: deleteCapture
      tags:
        - capture
      parameters:
        - $ref: "#/components/parameters/WorkspaceId"
        - name: id
          in: path
          required: true
          schema:
            type: integer
      responses:
        "200":
          description: capture deleted

  /w/{workspace}/favorites/star:
    post:
      summary: star item
      operationId: star
      tags:
        - favorite
      parameters:
        - $ref: "#/components/parameters/WorkspaceId"
      requestBody:
        content:
          application/json:
            schema:
              type: object
              properties:
                path:
                  type: string
                favorite_kind:
                  type: string
                  enum: [flow, app, script, raw_app]
      responses:
        "200":
          description: star item

  /w/{workspace}/favorites/unstar:
    post:
      summary: unstar item
      operationId: unstar
      tags:
        - favorite
      parameters:
        - $ref: "#/components/parameters/WorkspaceId"
      requestBody:
        content:
          application/json:
            schema:
              type: object
              properties:
                path:
                  type: string
                favorite_kind:
                  type: string
                  enum: [flow, app, script, raw_app]
      responses:
        "200":
          description: unstar item

  /w/{workspace}/inputs/history:
    get:
      summary: List Inputs used in previously completed jobs
      operationId: getInputHistory
      tags:
        - input
      parameters:
        - $ref: "#/components/parameters/WorkspaceId"
        - $ref: "#/components/parameters/RunnableId"
        - $ref: "#/components/parameters/RunnableTypeQuery"
        - $ref: "#/components/parameters/Page"
        - $ref: "#/components/parameters/PerPage"
        - $ref: "#/components/parameters/ArgsFilter"
        - name: include_preview
          in: query
          schema:
            type: boolean
      responses:
        "200":
          description: Input history for completed jobs
          content:
            application/json:
              schema:
                type: array
                items:
                  $ref: "#/components/schemas/Input"

  /w/{workspace}/inputs/{jobOrInputId}/args:
    get:
      summary: Get args from history or saved input
      operationId: getArgsFromHistoryOrSavedInput
      tags:
        - input
      parameters:
        - $ref: "#/components/parameters/WorkspaceId"
        - name: jobOrInputId
          in: path
          required: true
          schema:
            type: string
        - name: input
          in: query
          schema:
            type: boolean
        - name: allow_large
          in: query
          schema:
            type: boolean
      responses:
        "200":
          description: args
          content:
            application/json:
              schema: {}

  /w/{workspace}/inputs/list:
    get:
      summary: List saved Inputs for a Runnable
      operationId: listInputs
      tags:
        - input
      parameters:
        - $ref: "#/components/parameters/WorkspaceId"
        - $ref: "#/components/parameters/RunnableId"
        - $ref: "#/components/parameters/RunnableTypeQuery"
        - $ref: "#/components/parameters/Page"
        - $ref: "#/components/parameters/PerPage"
      responses:
        "200":
          description: Saved Inputs for a Runnable
          content:
            application/json:
              schema:
                type: array
                items:
                  $ref: "#/components/schemas/Input"

  /w/{workspace}/inputs/create:
    post:
      summary: Create an Input for future use in a script or flow
      operationId: createInput
      tags:
        - input
      parameters:
        - $ref: "#/components/parameters/WorkspaceId"
        - $ref: "#/components/parameters/RunnableId"
        - $ref: "#/components/parameters/RunnableTypeQuery"
      requestBody:
        description: Input
        required: true
        content:
          application/json:
            schema:
              $ref: "#/components/schemas/CreateInput"
      responses:
        "201":
          description: Input created
          content:
            text/plain:
              schema:
                type: string
                format: uuid

  /w/{workspace}/inputs/update:
    post:
      summary: Update an Input
      operationId: updateInput
      tags:
        - input
      parameters:
        - $ref: "#/components/parameters/WorkspaceId"
      requestBody:
        description: UpdateInput
        required: true
        content:
          application/json:
            schema:
              $ref: "#/components/schemas/UpdateInput"
      responses:
        "201":
          description: Input updated
          content:
            text/plain:
              schema:
                type: string
                format: uuid

  /w/{workspace}/inputs/delete/{input}:
    post:
      summary: Delete a Saved Input
      operationId: deleteInput
      tags:
        - input
      parameters:
        - $ref: "#/components/parameters/WorkspaceId"
        - $ref: "#/components/parameters/InputId"
      responses:
        "200":
          description: Input deleted
          content:
            text/plain:
              schema:
                type: string
                format: uuid

  /w/{workspace}/job_helpers/duckdb_connection_settings:
    post:
      summary: Converts an S3 resource to the set of instructions necessary to connect
        DuckDB to an S3 bucket
      operationId: duckdbConnectionSettings
      tags:
        - helpers
      parameters:
        - $ref: "#/components/parameters/WorkspaceId"
      requestBody:
        description: S3 resource to connect to
        required: true
        content:
          application/json:
            schema:
              type: object
              properties:
                s3_resource:
                  $ref: "#/components/schemas/S3Resource"
      responses:
        "200":
          description: Connection settings
          content:
            application/json:
              schema:
                type: object
                properties:
                  connection_settings_str:
                    type: string
  /w/{workspace}/job_helpers/v2/duckdb_connection_settings:
    post:
      summary: Converts an S3 resource to the set of instructions necessary to connect
        DuckDB to an S3 bucket
      operationId: duckdbConnectionSettingsV2
      tags:
        - helpers
      parameters:
        - $ref: "#/components/parameters/WorkspaceId"
      requestBody:
        description:
          S3 resource path to use to generate the connection settings. If empty,
          the S3 resource defined in the workspace settings will be used
        required: true
        content:
          application/json:
            schema:
              type: object
              properties:
                s3_resource_path:
                  type: string
      responses:
        "200":
          description: Connection settings
          content:
            application/json:
              schema:
                type: object
                properties:
                  connection_settings_str:
                    type: string
                  azure_container_path:
                    type: string
                required:
                  - connection_settings_str

  /w/{workspace}/job_helpers/polars_connection_settings:
    post:
      summary: Converts an S3 resource to the set of arguments necessary to connect
        Polars to an S3 bucket
      operationId: polarsConnectionSettings
      tags:
        - helpers
      parameters:
        - $ref: "#/components/parameters/WorkspaceId"
      requestBody:
        description: S3 resource to connect to
        required: true
        content:
          application/json:
            schema:
              type: object
              properties:
                s3_resource:
                  $ref: "#/components/schemas/S3Resource"
      responses:
        "200":
          description: Connection settings
          content:
            application/json:
              schema:
                type: object
                properties:
                  endpoint_url:
                    type: string
                  key:
                    type: string
                  secret:
                    type: string
                  use_ssl:
                    type: boolean
                  cache_regions:
                    type: boolean
                  client_kwargs:
                    $ref: "#/components/schemas/PolarsClientKwargs"
                required:
                  - endpoint_url
                  - use_ssl
                  - cache_regions
                  - client_kwargs
  /w/{workspace}/job_helpers/v2/polars_connection_settings:
    post:
      summary: Converts an S3 resource to the set of arguments necessary to connect
        Polars to an S3 bucket
      operationId: polarsConnectionSettingsV2
      tags:
        - helpers
      parameters:
        - $ref: "#/components/parameters/WorkspaceId"
      requestBody:
        description:
          S3 resource path to use to generate the connection settings. If empty,
          the S3 resource defined in the workspace settings will be used
        required: true
        content:
          application/json:
            schema:
              type: object
              properties:
                s3_resource_path:
                  type: string
      responses:
        "200":
          description: Connection settings
          content:
            application/json:
              schema:
                type: object
                properties:
                  s3fs_args:
                    type: object
                    properties:
                      endpoint_url:
                        type: string
                      key:
                        type: string
                      secret:
                        type: string
                      use_ssl:
                        type: boolean
                      cache_regions:
                        type: boolean
                      client_kwargs:
                        $ref: "#/components/schemas/PolarsClientKwargs"
                    required:
                      - endpoint_url
                      - use_ssl
                      - cache_regions
                      - client_kwargs
                  storage_options:
                    type: object
                    properties:
                      aws_endpoint_url:
                        type: string
                      aws_access_key_id:
                        type: string
                      aws_secret_access_key:
                        type: string
                      aws_region:
                        type: string
                      aws_allow_http:
                        type: string
                    required:
                      - aws_endpoint_url
                      - aws_region
                      - aws_allow_http
                required:
                  - s3fs_args
                  - storage_options
  /w/{workspace}/job_helpers/v2/s3_resource_info:
    post:
      summary: Returns the s3 resource associated to the provided path, or the
        workspace default S3 resource
      operationId: s3ResourceInfo
      tags:
        - helpers
      parameters:
        - $ref: "#/components/parameters/WorkspaceId"
      requestBody:
        description: S3 resource path to use. If empty, the S3 resource defined in the
          workspace settings will be used
        required: true
        content:
          application/json:
            schema:
              type: object
              properties:
                s3_resource_path:
                  type: string
      responses:
        "200":
          description: Connection settings
          content:
            application/json:
              schema:
                $ref: "#/components/schemas/S3Resource"

  /w/{workspace}/job_helpers/test_connection:
    get:
      summary: Test connection to the workspace object storage
      operationId: datasetStorageTestConnection
      tags:
        - helpers
      parameters:
        - $ref: "#/components/parameters/WorkspaceId"
        - name: storage
          in: query
          schema:
            type: string
      responses:
        "200":
          description: Connection settings
          content:
            application/json:
              schema: {}

  /w/{workspace}/job_helpers/list_stored_files:
    get:
      summary: List the file keys available in a workspace object storage
      operationId: listStoredFiles
      tags:
        - helpers
      parameters:
        - $ref: "#/components/parameters/WorkspaceId"
        - name: max_keys
          in: query
          required: true
          schema:
            type: integer
        - name: marker
          in: query
          schema:
            type: string
        - name: prefix
          in: query
          schema:
            type: string
        - name: storage
          in: query
          schema:
            type: string
      responses:
        "200":
          description: List of file keys
          content:
            application/json:
              schema:
                type: object
                properties:
                  next_marker:
                    type: string
                  windmill_large_files:
                    type: array
                    items:
                      $ref: "#/components/schemas/WindmillLargeFile"
                  restricted_access:
                    type: boolean
                required:
                  - windmill_large_files

  /w/{workspace}/job_helpers/load_file_metadata:
    get:
      summary: Load metadata of the file
      operationId: loadFileMetadata
      tags:
        - helpers
      parameters:
        - $ref: "#/components/parameters/WorkspaceId"
        - name: file_key
          in: query
          required: true
          schema:
            type: string
        - name: storage
          in: query
          schema:
            type: string
      responses:
        "200":
          description: FileMetadata
          content:
            application/json:
              schema:
                $ref: "#/components/schemas/WindmillFileMetadata"

  /w/{workspace}/job_helpers/load_file_preview:
    get:
      summary: Load a preview of the file
      operationId: loadFilePreview
      tags:
        - helpers
      parameters:
        - $ref: "#/components/parameters/WorkspaceId"
        - name: file_key
          in: query
          required: true
          schema:
            type: string
        - name: file_size_in_bytes
          in: query
          schema:
            type: integer
        - name: file_mime_type
          in: query
          schema:
            type: string
        - name: csv_separator
          in: query
          schema:
            type: string
        - name: csv_has_header
          in: query
          schema:
            type: boolean
        - name: read_bytes_from
          in: query
          schema:
            type: integer
        - name: read_bytes_length
          in: query
          schema:
            type: integer
        - name: storage
          in: query
          schema:
            type: string
      responses:
        "200":
          description: FilePreview
          content:
            application/json:
              schema:
                $ref: "#/components/schemas/WindmillFilePreview"

  /w/{workspace}/job_helpers/load_parquet_preview/{path}:
    get:
      summary: Load a preview of a parquet file
      operationId: loadParquetPreview
      tags:
        - helpers
      parameters:
        - $ref: "#/components/parameters/WorkspaceId"
        - $ref: "#/components/parameters/Path"
        - name: offset
          in: query
          schema:
            type: number
        - name: limit
          in: query
          schema:
            type: number
        - name: sort_col
          in: query
          schema:
            type: string
        - name: sort_desc
          in: query
          schema:
            type: boolean
        - name: search_col
          in: query
          schema:
            type: string
        - name: search_term
          in: query
          schema:
            type: string
        - name: storage
          in: query
          schema:
            type: string
      responses:
        "200":
          description: Parquet Preview
          content:
            application/json:
              schema: {}

  /w/{workspace}/job_helpers/load_table_count/{path}:
    get:
      summary: Load the table row count
      operationId: loadTableRowCount
      tags:
        - helpers
      parameters:
        - $ref: "#/components/parameters/WorkspaceId"
        - $ref: "#/components/parameters/Path"
        - name: search_col
          in: query
          schema:
            type: string
        - name: search_term
          in: query
          schema:
            type: string
        - name: storage
          in: query
          schema:
            type: string
      responses:
        "200":
          description: Table count
          content:
            application/json:
              schema:
                type: object
                properties:
                  count:
                    type: number

  /w/{workspace}/job_helpers/load_csv_preview/{path}:
    get:
      summary: Load a preview of a csv file
      operationId: loadCsvPreview
      tags:
        - helpers
      parameters:
        - $ref: "#/components/parameters/WorkspaceId"
        - $ref: "#/components/parameters/Path"
        - name: offset
          in: query
          schema:
            type: number
        - name: limit
          in: query
          schema:
            type: number
        - name: sort_col
          in: query
          schema:
            type: string
        - name: sort_desc
          in: query
          schema:
            type: boolean
        - name: search_col
          in: query
          schema:
            type: string
        - name: search_term
          in: query
          schema:
            type: string
        - name: storage
          in: query
          schema:
            type: string
        - name: csv_separator
          in: query
          schema:
            type: string
      responses:
        "200":
          description: Csv Preview
          content:
            application/json:
              schema: {}

  /w/{workspace}/job_helpers/delete_s3_file:
    delete:
      summary: Permanently delete file from S3
      operationId: deleteS3File
      tags:
        - helpers
      parameters:
        - $ref: "#/components/parameters/WorkspaceId"
        - name: file_key
          in: query
          required: true
          schema:
            type: string
        - name: storage
          in: query
          schema:
            type: string
      responses:
        "200":
          description: Confirmation
          content:
            application/json:
              schema: {}

  /w/{workspace}/job_helpers/move_s3_file:
    get:
      summary: Move a S3 file from one path to the other within the same bucket
      operationId: moveS3File
      tags:
        - helpers
      parameters:
        - $ref: "#/components/parameters/WorkspaceId"
        - name: src_file_key
          in: query
          required: true
          schema:
            type: string
        - name: dest_file_key
          in: query
          required: true
          schema:
            type: string
        - name: storage
          in: query
          schema:
            type: string
      responses:
        "200":
          description: Confirmation
          content:
            application/json:
              schema: {}

  /w/{workspace}/job_helpers/upload_s3_file:
    post:
      summary: Upload file to S3 bucket
      operationId: fileUpload
      tags:
        - helpers
      parameters:
        - $ref: "#/components/parameters/WorkspaceId"
        - name: file_key
          in: query
          required: false
          schema:
            type: string
        - name: file_extension
          in: query
          required: false
          schema:
            type: string
        - name: s3_resource_path
          in: query
          required: false
          schema:
            type: string
        - name: resource_type
          in: query
          required: false
          schema:
            type: string
        - name: storage
          in: query
          schema:
            type: string
        - name: content_type
          in: query
          schema:
            type: string
        - name: content_disposition
          in: query
          schema:
            type: string
      requestBody:
        description: File content
        required: true
        content:
          application/octet-stream:
            schema:
              type: string
              format: binary
      responses:
        "200":
          description: File upload status
          content:
            application/json:
              schema:
                type: object
                properties:
                  file_key:
                    type: string
                required:
                  - file_key

  /w/{workspace}/job_helpers/download_s3_file:
    get:
      summary: Download file from S3 bucket
      operationId: fileDownload
      tags:
        - helpers
      parameters:
        - $ref: "#/components/parameters/WorkspaceId"
        - name: file_key
          in: query
          required: true
          schema:
            type: string
        - name: s3_resource_path
          in: query
          required: false
          schema:
            type: string
        - name: resource_type
          in: query
          required: false
          schema:
            type: string
        - name: storage
          in: query
          schema:
            type: string
      responses:
        "200":
          description: Chunk of the downloaded file
          content:
            application/octet-stream:
              schema:
                type: string
                format: binary

  /w/{workspace}/job_helpers/download_s3_parquet_file_as_csv:
    get:
      summary: Download file to S3 bucket
      operationId: fileDownloadParquetAsCsv
      tags:
        - helpers
      parameters:
        - $ref: "#/components/parameters/WorkspaceId"
        - name: file_key
          in: query
          required: true
          schema:
            type: string
        - name: s3_resource_path
          in: query
          required: false
          schema:
            type: string
        - name: resource_type
          in: query
          required: false
          schema:
            type: string
      responses:
        "200":
          description: The downloaded file
          content:
            text/csv:
              schema:
                type: string

  /w/{workspace}/job_metrics/get/{id}:
    post:
      summary: get job metrics
      operationId: getJobMetrics
      tags:
        - metrics
      parameters:
        - $ref: "#/components/parameters/WorkspaceId"
        - $ref: "#/components/parameters/JobId"
      requestBody:
        description: parameters for statistics retrieval
        required: true
        content:
          application/json:
            schema:
              type: object
              properties:
                timeseries_max_datapoints:
                  type: integer
                from_timestamp:
                  type: string
                  format: date-time
                to_timestamp:
                  type: string
                  format: date-time

      responses:
        "200":
          description: job details
          content:
            application/json:
              schema:
                type: object
                properties:
                  metrics_metadata:
                    type: array
                    items:
                      $ref: "#/components/schemas/MetricMetadata"
                  scalar_metrics:
                    type: array
                    items:
                      $ref: "#/components/schemas/ScalarMetric"
                  timeseries_metrics:
                    type: array
                    items:
                      $ref: "#/components/schemas/TimeseriesMetric"

  /w/{workspace}/job_metrics/set_progress/{id}:
    post:
      summary: set job metrics
      operationId: setJobProgress
      tags:
        - metrics
      parameters:
        - $ref: "#/components/parameters/WorkspaceId"
        - $ref: "#/components/parameters/JobId"
      requestBody:
        description: parameters for statistics retrieval
        required: true
        content:
          application/json:
            schema:
              type: object
              properties:
                percent:
                  type: integer
                flow_job_id:
                  type: string
                  format: uuid

      responses:
        "200":
          description: Job progress updated
          content:
            application/json:
              schema: {}

  /w/{workspace}/job_metrics/get_progress/{id}:
    get:
      summary: get job progress
      operationId: getJobProgress
      tags:
        - metrics
      parameters:
        - $ref: "#/components/parameters/WorkspaceId"
        - $ref: "#/components/parameters/JobId"
      responses:
        "200":
          description: job progress between 0 and 99
          content:
            application/json:
              schema:
                type: integer
  /service_logs/list_files:
    get:
      summary: list log files ordered by timestamp
      operationId: listLogFiles
      tags:
        - service_logs
      parameters:
        - $ref: "#/components/parameters/Before"
        - $ref: "#/components/parameters/After"
        - name: with_error
          in: query
          required: false
          schema:
            type: boolean
      responses:
        "200":
          description: time
          content:
            application/json:
              schema:
                type: array
                items:
                  type: object
                  properties:
                    hostname:
                      type: string
                    mode:
                      type: string
                    worker_group:
                      type: string
                    log_ts:
                      type: string
                      format: date-time
                    file_path:
                      type: string
                    ok_lines:
                      type: integer
                    err_lines:
                      type: integer
                    json_fmt:
                      type: boolean
                  required:
                    - hostname
                    - mode
                    - log_ts
                    - file_path
                    - json_fmt

  /service_logs/get_log_file/{path}:
    get:
      summary: get log file by path
      operationId: getLogFile
      tags:
        - service_logs
      parameters:
        - $ref: "#/components/parameters/Path"
      responses:
        "200":
          description: log stream
          content:
            text/plain:
              schema:
                type: string

  /concurrency_groups/list:
    get:
      summary: List all concurrency groups
      operationId: listConcurrencyGroups
      tags:
        - concurrencyGroups
      responses:
        "200":
          description: all concurrency groups
          content:
            application/json:
              schema:
                type: array
                items:
                  $ref: "#/components/schemas/ConcurrencyGroup"
  /concurrency_groups/prune/{concurrency_id}:
    delete:
      summary: Delete concurrency group
      operationId: deleteConcurrencyGroup
      tags:
        - concurrencyGroups
      parameters:
        - $ref: "#/components/parameters/ConcurrencyId"
      responses:
        "200":
          description: concurrency group removed
          content:
            application/json:
              schema:
                type: object
                properties: {}
  /concurrency_groups/{id}/key:
    get:
      summary: Get the concurrency key for a job that has concurrency limits enabled
      operationId: getConcurrencyKey
      tags:
        - concurrencyGroups
      parameters:
        - $ref: "#/components/parameters/JobId"
      responses:
        "200":
          description: concurrency key for given job
          content:
            application/json:
              schema:
                type: string
  /w/{workspace}/concurrency_groups/list_jobs:
    get:
      summary: Get intervals of job runtime concurrency
      operationId: listExtendedJobs
      tags:
        - concurrencyGroups
        - job
      parameters:
        - name: concurrency_key
          in: query
          required: false
          schema:
            type: string
        - name: row_limit
          in: query
          required: false
          schema:
            type: number
        - $ref: "#/components/parameters/WorkspaceId"
        - $ref: "#/components/parameters/CreatedBy"
        - $ref: "#/components/parameters/Label"
        - $ref: "#/components/parameters/ParentJob"
        - $ref: "#/components/parameters/ScriptExactPath"
        - $ref: "#/components/parameters/ScriptStartPath"
        - $ref: "#/components/parameters/SchedulePath"
        - $ref: "#/components/parameters/ScriptExactHash"
        - $ref: "#/components/parameters/StartedBefore"
        - $ref: "#/components/parameters/StartedAfter"
        - $ref: "#/components/parameters/CreatedOrStartedBefore"
        - $ref: "#/components/parameters/Running"
        - $ref: "#/components/parameters/ScheduledForBeforeNow"
        - $ref: "#/components/parameters/CreatedOrStartedAfter"
        - $ref: "#/components/parameters/CreatedOrStartedAfterCompletedJob"
        - $ref: "#/components/parameters/JobKinds"
        - $ref: "#/components/parameters/ArgsFilter"
        - $ref: "#/components/parameters/Tag"
        - $ref: "#/components/parameters/ResultFilter"
        - $ref: "#/components/parameters/AllowWildcards"
        - $ref: "#/components/parameters/Page"
        - $ref: "#/components/parameters/PerPage"
        - name: is_skipped
          description: is the job skipped
          in: query
          schema:
            type: boolean
        - name: is_flow_step
          description: is the job a flow step
          in: query
          schema:
            type: boolean
        - name: has_null_parent
          description: has null parent
          in: query
          schema:
            type: boolean
        - name: success
          description: filter on successful jobs
          in: query
          schema:
            type: boolean
        - name: all_workspaces
          description: get jobs from all workspaces (only valid if request come from the `admins` workspace)
          in: query
          schema:
            type: boolean
        - name: is_not_schedule
          description: is not a scheduled job
          in: query
          schema:
            type: boolean
      responses:
        "200":
          description: time
          content:
            application/json:
              schema:
                $ref: "#/components/schemas/ExtendedJobs"

  /srch/w/{workspace}/index/search/job:
    get:
      summary: Search through jobs with a string query
      operationId: searchJobsIndex
      tags:
        - indexSearch
      parameters:
        - $ref: "#/components/parameters/WorkspaceId"
        - name: search_query
          in: query
          required: true
          schema:
            type: string
      responses:
        "200":
          description: search results
          content:
            application/json:
              schema:
                type: object
                properties:
                  query_parse_errors:
                    description: a list of the terms that couldn't be parsed (and thus ignored)
                    type: array
                    items:
                      type: object
                      properties:
                        dancer:
                          type: string
                  hits:
                    description: the jobs that matched the query
                    type: array
                    items:
                      $ref: "#/components/schemas/JobSearchHit"

  /srch/index/search/service_logs:
    get:
      summary: Search through service logs with a string query
      operationId: searchLogsIndex
      tags:
        - indexSearch
      parameters:
        - name: search_query
          in: query
          required: true
          schema:
            type: string
        - name: mode
          in: query
          required: true
          schema:
            type: string
        - name: worker_group
          in: query
          required: false
          schema:
            type: string
        - name: hostname
          in: query
          required: true
          schema:
            type: string
        - name: min_ts
          in: query
          required: false
          schema:
            type: string
            format: date-time
        - name: max_ts
          in: query
          required: false
          schema:
            type: string
            format: date-time
      responses:
        "200":
          description: search results
          content:
            application/json:
              schema:
                type: object
                properties:
                  query_parse_errors:
                    description: a list of the terms that couldn't be parsed (and thus ignored)
                    type: array
                    items:
                      type: string
                  hits:
                    description: log files that matched the query
                    type: array
                    items:
                      $ref: "#/components/schemas/LogSearchHit"

  /srch/index/search/count_service_logs:
    get:
      summary: Search and count the log line hits on every provided host
      operationId: countSearchLogsIndex
      tags:
        - indexSearch
      parameters:
        - name: search_query
          in: query
          required: true
          schema:
            type: string
        - name: min_ts
          in: query
          required: false
          schema:
            type: string
            format: date-time
        - name: max_ts
          in: query
          required: false
          schema:
            type: string
            format: date-time
      responses:
        "200":
          description: search results
          content:
            application/json:
              schema:
                type: object
                properties:
                  query_parse_errors:
                    description: a list of the terms that couldn't be parsed (and thus ignored)
                    type: array
                    items:
                      type: string
                  count_per_host:
                    description: count of log lines that matched the query per hostname
                    type: object

  /srch/index/delete/{idx_name}:
    delete:
      summary: Restart container and delete the index to recreate it.
      operationId: clearIndex
      tags:
        - indexSearch
      parameters:
        - name: idx_name
          in: path
          required: true
          schema:
            type: string
            enum:
              - JobIndex
              - ServiceLogIndex
      responses:
        "200":
          description: idx to be deleted and container restarting
          content:
            text/plain:
              schema:
                type: string

components:
  securitySchemes:
    bearerAuth:
      type: http
      scheme: bearer
    cookieAuth:
      type: apiKey
      in: cookie
      name: token

  parameters:
    Id:
      name: id
      in: path
      required: true
      schema:
        type: string
    Key:
      name: key
      in: path
      required: true
      schema:
        type: string
    WorkspaceId:
      name: workspace
      in: path
      required: true
      schema:
        type: string
    PublicationName:
      name: publication
      in: path
      required: true
      schema:
        type: string
    VersionId:
      name: version
      in: path
      required: true
      schema:
        type: number
    Token:
      name: token
      in: path
      required: true
      schema:
        type: string
    AccountId:
      name: id
      in: path
      required: true
      schema:
        type: integer
    ClientName:
      name: client_name
      in: path
      required: true
      schema:
        type: string
    ScriptPath:
      name: path
      in: path
      required: true
      schema:
        type: string
    ScriptHash:
      name: hash
      in: path
      required: true
      schema:
        type: string
    JobId:
      name: id
      in: path
      required: true
      schema:
        type: string
        format: uuid
    Path:
      name: path
      in: path
      required: true
      schema:
        type: string
    CustomPath:
      name: custom_path
      in: path
      required: true
      schema:
        type: string
    PathId:
      name: id
      in: path
      required: true
      schema:
        type: integer
    PathVersion:
      name: version
      in: path
      required: true
      schema:
        type: integer
    Name:
      name: name
      in: path
      required: true
      schema:
        type: string
    Page:
      name: page
      description: which page to return (start at 1, default 1)
      in: query
      schema:
        type: integer
    PerPage:
      name: per_page
      description: number of items to return for a given page (default 30, max 100)
      in: query
      schema:
        type: integer
    OrderDesc:
      name: order_desc
      description: order by desc order (default true)
      in: query
      schema:
        type: boolean
    CreatedBy:
      name: created_by
      description: mask to filter exact matching user creator
      in: query
      schema:
        type: string
    Label:
      name: label
      description: mask to filter exact matching job's label (job labels are completed jobs with as a result an object containing a string in the array at key 'wm_labels')
      in: query
      schema:
        type: string
    Worker:
      name: worker
      description: worker this job was ran on
      in: query
      schema:
        type: string
    ParentJob:
      name: parent_job
      description: The parent job that is at the origin and responsible for the execution
        of this script if any
      in: query
      schema:
        type: string
        format: uuid
    WorkerTag:
      name: tag
      description: Override the tag to use
      in: query
      schema:
        type: string
    CacheTtl:
      name: cache_ttl
      description: Override the cache time to live (in seconds). Can not be used to disable caching, only override with a new cache ttl
      in: query
      schema:
        type: string
    NewJobId:
      name: job_id
      description: The job id to assign to the created job. if missing, job is chosen
        randomly using the ULID scheme. If a job id already exists in the queue
        or as a completed job, the request to create one will fail (Bad Request)
      in: query
      schema:
        type: string
        format: uuid
    IncludeHeader:
      name: include_header
      description: |
        List of headers's keys (separated with ',') whove value are added to the args
        Header's key lowercased and '-'' replaced to '_' such that 'Content-Type' becomes the 'content_type' arg key
      in: query
      schema:
        type: string
    QueueLimit:
      name: queue_limit
      description: |
        The maximum size of the queue for which the request would get rejected if that job would push it above that limit
      in: query
      schema:
        type: string
    Payload:
      name: payload
      description: |
        The base64 encoded payload that has been encoded as a JSON. e.g how to encode such payload encodeURIComponent
        `encodeURIComponent(btoa(JSON.stringify({a: 2})))`
      in: query
      schema:
        type: string
    ScriptStartPath:
      name: script_path_start
      description: mask to filter matching starting path
      in: query
      schema:
        type: string
    SchedulePath:
      name: schedule_path
      description: mask to filter by schedule path
      in: query
      schema:
        type: string
    ScriptExactPath:
      name: script_path_exact
      description: mask to filter exact matching path
      in: query
      schema:
        type: string
    ScriptExactHash:
      name: script_hash
      description: mask to filter exact matching path
      in: query
      schema:
        type: string
    CreatedBefore:
      name: created_before
      description: filter on created before (inclusive) timestamp
      in: query
      schema:
        type: string
        format: date-time
    CreatedAfter:
      name: created_after
      description: filter on created after (exclusive) timestamp
      in: query
      schema:
        type: string
        format: date-time
    StartedBefore:
      name: started_before
      description: filter on started before (inclusive) timestamp
      in: query
      schema:
        type: string
        format: date-time
    StartedAfter:
      name: started_after
      description: filter on started after (exclusive) timestamp
      in: query
      schema:
        type: string
        format: date-time
    Before:
      name: before
      description: filter on started before (inclusive) timestamp
      in: query
      schema:
        type: string
        format: date-time
    CreatedOrStartedAfter:
      name: created_or_started_after
      description: filter on created_at for non non started job and started_at otherwise
        after (exclusive) timestamp
      in: query
      schema:
        type: string
        format: date-time
    CreatedOrStartedAfterCompletedJob:
      name: created_or_started_after_completed_jobs
      description: filter on created_at for non non started job and started_at otherwise
        after (exclusive) timestamp but only for the completed jobs
      in: query
      schema:
        type: string
        format: date-time
    CreatedOrStartedBefore:
      name: created_or_started_before
      description: filter on created_at for non non started job and started_at otherwise
        before (inclusive) timestamp
      in: query
      schema:
        type: string
        format: date-time
    Success:
      name: success
      description: filter on successful jobs
      in: query
      schema:
        type: boolean
    ScheduledForBeforeNow:
      name: scheduled_for_before_now
      description: filter on jobs scheduled_for before now (hence waitinf for a worker)
      in: query
      schema:
        type: boolean
    Suspended:
      name: suspended
      description: filter on suspended jobs
      in: query
      schema:
        type: boolean
    Running:
      name: running
      description: filter on running jobs
      in: query
      schema:
        type: boolean
    AllowWildcards:
      name: allow_wildcards
      description: allow wildcards (*) in the filter of label, tag, worker
      in: query
      schema:
        type: boolean
    ArgsFilter:
      name: args
      description: filter on jobs containing those args as a json subset (@> in postgres)
      in: query
      schema:
        type: string
    Tag:
      name: tag
      description: filter on jobs with a given tag/worker group
      in: query
      schema:
        type: string
    ResultFilter:
      name: result
      description: filter on jobs containing those result as a json subset (@> in postgres)
      in: query
      schema:
        type: string
    After:
      name: after
      description: filter on created after (exclusive) timestamp
      in: query
      schema:
        type: string
        format: date-time
    Username:
      name: username
      description: filter on exact username of user
      in: query
      schema:
        type: string
    Operation:
      name: operation
      description: filter on exact or prefix name of operation
      in: query
      schema:
        type: string
    ResourceName:
      name: resource
      description: filter on exact or prefix name of resource
      in: query
      schema:
        type: string
    ActionKind:
      name: action_kind
      description: filter on type of operation
      in: query
      schema:
        type: string
        enum: [Create, Update, Delete, Execute]
    JobKinds:
      name: job_kinds
      description: filter on job kind (values 'preview', 'script', 'dependencies', 'flow')
        separated by,
      in: query
      schema:
        type: string
      # correct type is below but explode not supported by our codegen
      #   type: array
      #   items:
      #     type: string
      #     enum: ["preview", "script", "dependencies"]
      # explode: false
    RunnableId:
      name: runnable_id
      in: query
      schema:
        type: string
    RunnableTypeQuery:
      name: runnable_type
      in: query
      schema:
        $ref: "#/components/schemas/RunnableType"
    InputId:
      name: input
      in: path
      required: true
      schema:
        type: string
    GetStarted:
      name: get_started
      in: query
      schema:
        type: boolean
    ConcurrencyId:
      name: concurrency_id
      in: path
      required: true
      schema:
        type: string
    RunnableKind:
      name: runnable_kind
      in: path
      required: true
      schema:
        type: string
        enum: [script, flow]

  schemas:
    $ref: "../../openflow.openapi.yaml#/components/schemas"

    AIProvider:
      type: string
      enum: [openai, azure_openai, anthropic, mistral, deepseek, googleai, groq, openrouter, togetherai, customai]

    AIProviderModel:
      type: object
      properties:
        model:
          type: string
        provider:
          $ref: "#/components/schemas/AIProvider"
      required:
        - model
        - provider

    AIProviderConfig:
      type: object
      properties:
        resource_path:
          type: string
        models:
          type: array
          items:
            type: string
      required:
        - resource_path
        - models

    AIConfig:
      type: object
      properties:
        providers:
          type: object
          additionalProperties:
            $ref: "#/components/schemas/AIProviderConfig"
        default_model:
          $ref: "#/components/schemas/AIProviderModel"
        code_completion_model:
          $ref: "#/components/schemas/AIProviderModel"

    Script:
      type: object
      properties:
        workspace_id:
          type: string
        hash:
          type: string
        path:
          type: string
        parent_hashes:
          type: array
          description: |
            The first element is the direct parent of the script, the second is the parent of the first, etc
          items:
            type: string
        summary:
          type: string
        description:
          type: string
        content:
          type: string
        created_by:
          type: string
        created_at:
          type: string
          format: date-time
        archived:
          type: boolean
        schema:
          type: object
        deleted:
          type: boolean
        is_template:
          type: boolean
        extra_perms:
          type: object
          additionalProperties:
            type: boolean
        lock:
          type: string
        lock_error_logs:
          type: string
        language:
          $ref: "#/components/schemas/ScriptLang"
        kind:
          type: string
          enum: [script, failure, trigger, command, approval, preprocessor]
        starred:
          type: boolean
        tag:
          type: string
        has_draft:
          type: boolean
        draft_only:
          type: boolean
        envs:
          type: array
          items:
            type: string
        concurrent_limit:
          type: integer
        concurrency_time_window_s:
          type: integer
        concurrency_key:
          type: string
        cache_ttl:
          type: number
        dedicated_worker:
          type: boolean
        ws_error_handler_muted:
          type: boolean
        priority:
          type: integer
        restart_unless_cancelled:
          type: boolean
        timeout:
          type: integer
        delete_after_use:
          type: boolean
        visible_to_runner_only:
          type: boolean
        no_main_func:
          type: boolean
        codebase:
          type: string
        has_preprocessor:
          type: boolean
        on_behalf_of_email:
          type: string

      required:
        - hash
        - path
        - summary
        - description
        - content
        - created_by
        - created_at
        - archived
        - deleted
        - is_template
        - extra_perms
        - language
        - kind
        - starred
        - no_main_func
        - has_preprocessor

    NewScript:
      type: object
      properties:
        path:
          type: string
        parent_hash:
          type: string
        summary:
          type: string
        description:
          type: string
        content:
          type: string
        schema:
          type: object
        is_template:
          type: boolean
        lock:
          type: string
        language:
          $ref: "#/components/schemas/ScriptLang"
        kind:
          type: string
          enum: [script, failure, trigger, command, approval, preprocessor]
        tag:
          type: string
        draft_only:
          type: boolean
        envs:
          type: array
          items:
            type: string
        concurrent_limit:
          type: integer
        concurrency_time_window_s:
          type: integer
        cache_ttl:
          type: number
        dedicated_worker:
          type: boolean
        ws_error_handler_muted:
          type: boolean
        priority:
          type: integer
        restart_unless_cancelled:
          type: boolean
        timeout:
          type: integer
        delete_after_use:
          type: boolean
        deployment_message:
          type: string
        concurrency_key:
          type: string
        visible_to_runner_only:
          type: boolean
        no_main_func:
          type: boolean
        codebase:
          type: string
        has_preprocessor:
          type: boolean
        on_behalf_of_email:
          type: string
      required:
        - path
        - summary
        - description
        - content
        - language

    NewScriptWithDraft:
      allOf:
        - $ref: "#/components/schemas/NewScript"
        - type: object
          properties:
            draft:
              $ref: "#/components/schemas/NewScript"
            hash:
              type: string
          required:
            - hash

    ScriptHistory:
      type: object
      properties:
        script_hash:
          type: string
        deployment_msg:
          type: string
      required:
        - script_hash

    ScriptArgs:
      type: object
      additionalProperties: {}

    Input:
      type: object
      properties:
        id:
          type: string
        name:
          type: string
        created_by:
          type: string
        created_at:
          type: string
          format: date-time
        is_public:
          type: boolean
        success:
          type: boolean
      required:
        - id
        - name
        - args
        - created_by
        - created_at
        - is_public

    CreateInput:
      type: object
      properties:
        name:
          type: string
        args:
          type: object
      required:
        - name
        - args
        - created_by

    UpdateInput:
      type: object
      properties:
        id:
          type: string
        name:
          type: string
        is_public:
          type: boolean
      required:
        - id
        - name
        - is_public

    RunnableType:
      type: string
      enum: ["ScriptHash", "ScriptPath", "FlowPath"]

    QueuedJob:
      type: object
      properties:
        workspace_id:
          type: string
        id:
          type: string
          format: uuid
        parent_job:
          type: string
          format: uuid
        created_by:
          type: string
        created_at:
          type: string
          format: date-time
        started_at:
          type: string
          format: date-time
        scheduled_for:
          type: string
          format: date-time
        running:
          type: boolean
        script_path:
          type: string
        script_hash:
          type: string
        args:
          $ref: "#/components/schemas/ScriptArgs"
        logs:
          type: string
        raw_code:
          type: string
        canceled:
          type: boolean
        canceled_by:
          type: string
        canceled_reason:
          type: string
        last_ping:
          type: string
          format: date-time
        job_kind:
          type: string
          enum:
            [
              "script",
              "preview",
              "dependencies",
              "flowdependencies",
              "appdependencies",
              "flow",
              "flowpreview",
              "script_hub",
              "identity",
              "deploymentcallback",
              "singlescriptflow",
              "flowscript",
              "flownode",
              "appscript"
            ]
        schedule_path:
          type: string
        permissioned_as:
          type: string
          description: |
            The user (u/userfoo) or group (g/groupfoo) whom
            the execution of this script will be permissioned_as and by extension its DT_TOKEN.
        flow_status:
          $ref: "../../openflow.openapi.yaml#/components/schemas/FlowStatus"
        raw_flow:
          $ref: "../../openflow.openapi.yaml#/components/schemas/FlowValue"
        is_flow_step:
          type: boolean
        language:
          $ref: "#/components/schemas/ScriptLang"
        email:
          type: string
        visible_to_owner:
          type: boolean
        mem_peak:
          type: integer
        tag:
          type: string
        priority:
          type: integer
        self_wait_time_ms:
          type: number
        aggregate_wait_time_ms:
          type: number
        suspend:
          type: number
        preprocessed:
          type: boolean
        worker:
          type: string
      required:
        - id
        - running
        - canceled
        - job_kind
        - permissioned_as
        - is_flow_step
        - email
        - visible_to_owner
        - tag

    CompletedJob:
      type: object
      properties:
        workspace_id:
          type: string
        id:
          type: string
          format: uuid
        parent_job:
          type: string
          format: uuid
        created_by:
          type: string
        created_at:
          type: string
          format: date-time
        started_at:
          type: string
          format: date-time
        duration_ms:
          type: integer
        success:
          type: boolean
        script_path:
          type: string
        script_hash:
          type: string
        args:
          $ref: "#/components/schemas/ScriptArgs"
        result: {}
        logs:
          type: string
        deleted:
          type: boolean
        raw_code:
          type: string
        canceled:
          type: boolean
        canceled_by:
          type: string
        canceled_reason:
          type: string
        job_kind:
          type: string
          enum:
            [
              "script",
              "preview",
              "dependencies",
              "flow",
              "flowdependencies",
              "appdependencies",
              "flowpreview",
              "script_hub",
              "identity",
              "deploymentcallback",
              "singlescriptflow",
              "flowscript",
              "flownode",
              "appscript"
            ]
        schedule_path:
          type: string
        permissioned_as:
          type: string
          description: |
            The user (u/userfoo) or group (g/groupfoo) whom
            the execution of this script will be permissioned_as and by extension its DT_TOKEN.
        flow_status:
          $ref: "../../openflow.openapi.yaml#/components/schemas/FlowStatus"
        raw_flow:
          $ref: "../../openflow.openapi.yaml#/components/schemas/FlowValue"
        is_flow_step:
          type: boolean
        language:
          $ref: "#/components/schemas/ScriptLang"
        is_skipped:
          type: boolean
        email:
          type: string
        visible_to_owner:
          type: boolean
        mem_peak:
          type: integer
        tag:
          type: string
        priority:
          type: integer
        labels:
          type: array
          items:
            type: string
        self_wait_time_ms:
          type: number
        aggregate_wait_time_ms:
          type: number
        preprocessed:
          type: boolean
        worker:
          type: string
      required:
        - id
        - created_by
        - duration_ms
        - created_at
        - started_at
        - success
        - canceled
        - job_kind
        - permissioned_as
        - is_flow_step
        - is_skipped
        - email
        - visible_to_owner
        - tag

    ObscuredJob:
      type: object
      properties:
        typ:
          type: string
        started_at:
          type: string
          format: date-time
        duration_ms:
          type: number
    Job:
      oneOf:
        - allOf:
            - $ref: "#/components/schemas/CompletedJob"
            - type: object
              properties:
                type:
                  type: string
                  enum: [CompletedJob]
        - allOf:
            - $ref: "#/components/schemas/QueuedJob"
            - type: object
              properties:
                type:
                  type: string
                  enum: [QueuedJob]
      discriminator:
        propertyName: type

    User:
      type: object
      properties:
        email:
          type: string
        username:
          type: string
        is_admin:
          type: boolean
        name:
          type: string
        is_super_admin:
          type: boolean
        created_at:
          type: string
          format: date-time
        operator:
          type: boolean
        disabled:
          type: boolean
        groups:
          type: array
          items:
            type: string
        folders:
          type: array
          items:
            type: string
        folders_owners:
          type: array
          items:
            type: string
      required:
        - email
        - username
        - is_admin
        - is_super_admin
        - created_at
        - operator
        - disabled
        - folders
        - folders_owners

    UserUsage:
      type: object
      properties:
        email:
          type: string
        executions:
          type: number

    Login:
      type: object
      properties:
        email:
          type: string
        password:
          type: string
      required:
        - email
        - password

    EditWorkspaceUser:
      type: object
      properties:
        is_admin:
          type: boolean
        operator:
          type: boolean
        disabled:
          type: boolean

    TruncatedToken:
      type: object
      properties:
        label:
          type: string
        expiration:
          type: string
          format: date-time
        token_prefix:
          type: string
        created_at:
          type: string
          format: date-time
        last_used_at:
          type: string
          format: date-time
        scopes:
          type: array
          items:
            type: string
        email:
          type: string
      required:
        - token_prefix
        - created_at
        - last_used_at

    NewToken:
      type: object
      properties:
        label:
          type: string
        expiration:
          type: string
          format: date-time
        scopes:
          type: array
          items:
            type: string
        workspace_id:
          type: string

    NewTokenImpersonate:
      type: object
      properties:
        label:
          type: string
        expiration:
          type: string
          format: date-time
        impersonate_email:
          type: string
        workspace_id:
          type: string
      required:
        - impersonate_email

    ListableVariable:
      type: object
      properties:
        workspace_id:
          type: string
        path:
          type: string
        value:
          type: string
        is_secret:
          type: boolean
        description:
          type: string
        account:
          type: integer
        is_oauth:
          type: boolean
        extra_perms:
          type: object
          additionalProperties:
            type: boolean
        is_expired:
          type: boolean
        refresh_error:
          type: string
        is_linked:
          type: boolean
        is_refreshed:
          type: boolean
        expires_at:
          type: string
          format: date-time
      required:
        - workspace_id
        - path
        - is_secret
        - extra_perms

    ContextualVariable:
      type: object
      properties:
        name:
          type: string
        value:
          type: string
        description:
          type: string
        is_custom:
          type: boolean
      required:
        - name
        - value
        - description
        - is_custom

    CreateVariable:
      type: object
      properties:
        path:
          type: string
        value:
          type: string
        is_secret:
          type: boolean
        description:
          type: string
        account:
          type: integer
        is_oauth:
          type: boolean
        expires_at:
          type: string
          format: date-time
      required:
        - path
        - value
        - is_secret
        - description

    EditVariable:
      type: object
      properties:
        path:
          type: string
        value:
          type: string
        is_secret:
          type: boolean
        description:
          type: string

    AuditLog:
      type: object
      properties:
        id:
          type: integer
        timestamp:
          type: string
          format: date-time
        username:
          type: string
        operation:
          type: string
          enum:
            - "jobs.run"
            - "jobs.run.script"
            - "jobs.run.preview"
            - "jobs.run.flow"
            - "jobs.run.flow_preview"
            - "jobs.run.script_hub"
            - "jobs.run.dependencies"
            - "jobs.run.identity"
            - "jobs.run.noop"
            - "jobs.flow_dependencies"
            - "jobs"
            - "jobs.cancel"
            - "jobs.force_cancel"
            - "jobs.disapproval"
            - "jobs.delete"
            - "account.delete"
            - "ai.request"
            - "resources.create"
            - "resources.update"
            - "resources.delete"
            - "resource_types.create"
            - "resource_types.update"
            - "resource_types.delete"
            - "schedule.create"
            - "schedule.setenabled"
            - "schedule.edit"
            - "schedule.delete"
            - "scripts.create"
            - "scripts.update"
            - "scripts.archive"
            - "scripts.delete"
            - "users.create"
            - "users.delete"
            - "users.update"
            - "users.login"
            - "users.login_failure"
            - "users.logout"
            - "users.accept_invite"
            - "users.decline_invite"
            - "users.token.create"
            - "users.token.delete"
            - "users.add_to_workspace"
            - "users.add_global"
            - "users.setpassword"
            - "users.impersonate"
            - "users.leave_workspace"
            - "oauth.login"
            - "oauth.login_failure"
            - "oauth.signup"
            - "variables.create"
            - "variables.delete"
            - "variables.update"
            - "flows.create"
            - "flows.update"
            - "flows.delete"
            - "flows.archive"
            - "apps.create"
            - "apps.update"
            - "apps.delete"
            - "folder.create"
            - "folder.update"
            - "folder.delete"
            - "folder.add_owner"
            - "folder.remove_owner"
            - "group.create"
            - "group.delete"
            - "group.edit"
            - "group.adduser"
            - "group.removeuser"
            - "igroup.create"
            - "igroup.delete"
            - "igroup.adduser"
            - "igroup.removeuser"
            - "variables.decrypt_secret"
            - "workspaces.edit_command_script"
            - "workspaces.edit_deploy_to"
            - "workspaces.edit_auto_invite_domain"
            - "workspaces.edit_webhook"
            - "workspaces.edit_copilot_config"
            - "workspaces.edit_error_handler"
            - "workspaces.create"
            - "workspaces.update"
            - "workspaces.archive"
            - "workspaces.unarchive"
            - "workspaces.delete"
        action_kind:
          type: string
          enum: ["Created", "Updated", "Delete", "Execute"]
        resource:
          type: string
        parameters:
          type: object
      required:
        - id
        - timestamp
        - username
        - operation
        - action_kind

    MainArgSignature:
      type: object
      properties:
        type:
          type: string
          enum: ["Valid", "Invalid"]
        error:
          type: string
        star_args:
          type: boolean
        star_kwargs:
          type: boolean
        args:
          type: array
          items:
            type: object
            properties:
              name:
                type: string
              typ:
                oneOf:
                  - type: string
                    enum:
                      [
                        "float",
                        "int",
                        "bool",
                        "email",
                        "unknown",
                        "bytes",
                        "dict",
                        "datetime",
                        "sql"
                      ]
                  - type: object
                    properties:
                      resource:
                        type: string
                        nullable: true
                    required:
                      - resource
                  - type: object
                    properties:
                      str:
                        type: array
                        items:
                          type: string
                        nullable: true
                    required:
                      - str
                  - type: object
                    properties:
                      object:
                        type: array
                        items:
                          type: object
                          properties:
                            key:
                              type: string
                            typ:
                              oneOf:
                                - type: string
                                  enum:
                                    [
                                      "float",
                                      "int",
                                      "bool",
                                      "email",
                                      "unknown",
                                      "bytes",
                                      "dict",
                                      "datetime",
                                      "sql"
                                    ]
                                - type: object
                                  properties:
                                    str: {}
                                  required: [str]
                          required:
                            - key
                            - typ
                    required:
                      - object
                  - type: object
                    properties:
                      list:
                        oneOf:
                          - type: string
                            enum:
                              [
                                "float",
                                "int",
                                "bool",
                                "email",
                                "unknown",
                                "bytes",
                                "dict",
                                "datetime",
                                "sql"
                              ]
                          - type: object
                            properties:
                              str: {}
                            required: [str]
                        nullable: true
                    required:
                      - list
              has_default:
                type: boolean
              default: {}
            required:
              - name
              - typ
        no_main_func:
          type: boolean
          nullable: true
        has_preprocessor:
          type: boolean
          nullable: true
      required:
        - star_args
        - start_kwargs
        - args
        - type
        - error
        - no_main_func
        - has_preprocessor

    ScriptLang:
      type: string
      enum: [
          python3,
          deno,
          go,
          bash,
          powershell,
          postgresql,
          mysql,
          bigquery,
          snowflake,
          mssql,
          oracledb,
          graphql,
          nativets,
          bun,
          php,
          rust,
          ansible,
          csharp,
          nu,
          java
          # for related places search: ADD_NEW_LANG
        ]

    Preview:
      type: object
      properties:
        content:
          type: string
        path:
          type: string
        script_hash:
          type: string
        args:
          $ref: "#/components/schemas/ScriptArgs"
        language:
          $ref: "#/components/schemas/ScriptLang"
        tag:
          type: string
        kind:
          type: string
          enum: [code, identity, http]
        dedicated_worker:
          type: boolean
        lock:
          type: string
      required:
        - args

    WorkflowTask:
      type: object
      properties:
        args:
          $ref: "#/components/schemas/ScriptArgs"
      required:
        - args

    WorkflowStatusRecord:
      type: object
      additionalProperties:
        $ref: "#/components/schemas/WorkflowStatus"

    WorkflowStatus:
      type: object
      properties:
        scheduled_for:
          type: string
          format: date-time
        started_at:
          type: string
          format: date-time
        duration_ms:
          type: number
        name:
          type: string

    CreateResource:
      type: object
      properties:
        path:
          type: string
        value: {}
        description:
          type: string
        resource_type:
          type: string
      required:
        - path
        - value
        - resource_type

    EditResource:
      type: object
      properties:
        path:
          type: string
        description:
          type: string
        value: {}

    Resource:
      type: object
      properties:
        workspace_id:
          type: string
        path:
          type: string
        description:
          type: string
        resource_type:
          type: string
        value: {}
        is_oauth:
          type: boolean
        extra_perms:
          type: object
          additionalProperties:
            type: boolean
        created_by:
          type: string
        edited_at:
          type: string
          format: date-time
      required:
        - path
        - resource_type
        - is_oauth

    ListableResource:
      type: object
      properties:
        workspace_id:
          type: string
        path:
          type: string
        description:
          type: string
        resource_type:
          type: string
        value: {}
        is_oauth:
          type: boolean
        extra_perms:
          type: object
          additionalProperties:
            type: boolean
        is_expired:
          type: boolean
        refresh_error:
          type: string
        is_linked:
          type: boolean
        is_refreshed:
          type: boolean
        account:
          type: number
        created_by:
          type: string
        edited_at:
          type: string
          format: date-time
      required:
        - path
        - resource_type
        - is_oauth
        - is_linked
        - is_refreshed

    ResourceType:
      type: object
      properties:
        workspace_id:
          type: string
        name:
          type: string
        schema: {}
        description:
          type: string
        created_by:
          type: string
        edited_at:
          type: string
          format: date-time
        format_extension:
          type: string
      required:
        - name

    EditResourceType:
      type: object
      properties:
        schema: {}
        description:
          type: string

    Schedule:
      type: object
      properties:
        path:
          type: string
        edited_by:
          type: string
        edited_at:
          type: string
          format: date-time
        schedule:
          type: string
        timezone:
          type: string
        enabled:
          type: boolean
        script_path:
          type: string
        is_flow:
          type: boolean
        args:
          $ref: "#/components/schemas/ScriptArgs"
        extra_perms:
          type: object
          additionalProperties:
            type: boolean
        email:
          type: string
        error:
          type: string
        on_failure:
          # a reference to a script path, flow path, or webhook (script/<path>, flow/<path>)
          type: string
        on_failure_times:
          type: number
        on_failure_exact:
          type: boolean
        on_failure_extra_args:
          $ref: "#/components/schemas/ScriptArgs"
        on_recovery:
          type: string
        on_recovery_times:
          type: number
        on_recovery_extra_args:
          $ref: "#/components/schemas/ScriptArgs"
        on_success:
          type: string
        on_success_extra_args:
          $ref: "#/components/schemas/ScriptArgs"
        ws_error_handler_muted:
          type: boolean
        retry:
          $ref: "../../openflow.openapi.yaml#/components/schemas/Retry"
        summary:
          type: string
        description:
          type: string
        no_flow_overlap:
          type: boolean
        tag:
          type: string
        paused_until:
          type: string
          format: date-time
        cron_version:
          type: string
      required:
        - path
        - edited_by
        - edited_at
        - schedule
        - script_path
        - timezone
        - extra_perms
        - is_flow
        - enabled
        - email

    ScheduleWJobs:
      allOf:
        - $ref: "#/components/schemas/Schedule"
        - type: object
          properties:
            jobs:
              type: array
              items:
                type: object
                properties:
                  id:
                    type: string
                  success:
                    type: boolean
                  duration_ms:
                    type: number
                required:
                  - id
                  - success
                  - duration_ms

    NewSchedule:
      type: object
      properties:
        path:
          type: string
        schedule:
          type: string
        timezone:
          type: string
        script_path:
          type: string
        is_flow:
          type: boolean
        args:
          $ref: "#/components/schemas/ScriptArgs"
        enabled:
          type: boolean
        on_failure:
          # a reference to a script path, flow path, or webhook (script/<path>, flow/<path>)
          type: string
        on_failure_times:
          type: number
        on_failure_exact:
          type: boolean
        on_failure_extra_args:
          $ref: "#/components/schemas/ScriptArgs"
        on_recovery:
          type: string
        on_recovery_times:
          type: number
        on_recovery_extra_args:
          $ref: "#/components/schemas/ScriptArgs"
        on_success:
          type: string
        on_success_extra_args:
          $ref: "#/components/schemas/ScriptArgs"
        ws_error_handler_muted:
          type: boolean
        retry:
          $ref: "../../openflow.openapi.yaml#/components/schemas/Retry"
        no_flow_overlap:
          type: boolean
        summary:
          type: string
        description:
          type: string
        tag:
          type: string
        paused_until:
          type: string
          format: date-time
        cron_version:
          type: string
      required:
        - path
        - schedule
        - timezone
        - script_path
        - is_flow
        - args

    EditSchedule:
      type: object
      properties:
        schedule:
          type: string
        timezone:
          type: string
        args:
          $ref: "#/components/schemas/ScriptArgs"
        on_failure:
          # a reference to a script path, flow path, or webhook (script/<path>, flow/<path>)
          type: string
        on_failure_times:
          type: number
        on_failure_exact:
          type: boolean
        on_failure_extra_args:
          $ref: "#/components/schemas/ScriptArgs"
        on_recovery:
          type: string
        on_recovery_times:
          type: number
        on_recovery_extra_args:
          $ref: "#/components/schemas/ScriptArgs"
        on_success:
          type: string
        on_success_extra_args:
          $ref: "#/components/schemas/ScriptArgs"
        ws_error_handler_muted:
          type: boolean
        retry:
          $ref: "../../openflow.openapi.yaml#/components/schemas/Retry"
        no_flow_overlap:
          type: boolean
        summary:
          type: string
        description:
          type: string
        tag:
          type: string
        paused_until:
          type: string
          format: date-time
        cron_version:
          type: string
      required:
        - schedule
        - timezone
        - script_path
        - is_flow
        - args

    TriggerExtraProperty:
      type: object
      properties:
        path:
          type: string
        script_path:
          type: string
        email:
          type: string
        extra_perms:
          type: object
          additionalProperties:
            type: boolean
        workspace_id:
          type: string
        edited_by:
          type: string
        edited_at:
          type: string
          format: date-time
        is_flow:
          type: boolean
      required:
        - path
        - script_path
        - email
        - extra_perms
        - workspace_id
        - edited_by
        - edited_at
        - is_flow

    AuthenticationMethod:
      type: string
      enum:
        - none
        - windmill
        - api_key
        - basic_http
        - custom_script
        - signature

    HttpTrigger:
      allOf:
        - $ref: "#/components/schemas/TriggerExtraProperty"
      type: object
      properties:
        route_path:
          type: string
        static_asset_config:
          type: object
          properties:
            s3:
              type: string
            storage:
              type: string
            filename:
              type: string
          required:
            - s3
        http_method:
          type: string
          enum:
            - get
            - post
            - put
            - delete
            - patch
        authentication_resource_path:
          type: string
        is_async:
          type: boolean
        authentication_method:
          $ref: "#/components/schemas/AuthenticationMethod"
        is_static_website:
          type: boolean
        workspaced_route:
          type: boolean
        wrap_body:
          type: boolean
        raw_string:
          type: boolean

      required:
        - route_path
        - is_async
        - authentication_method
        - http_method
        - is_static_website
        - workspaced_route
        - wrap_body
        - raw_string

    NewHttpTrigger:
      type: object
      properties:
        path:
          type: string
        script_path:
          type: string
        route_path:
          type: string
        workspaced_route:
          type: boolean
        static_asset_config:
          type: object
          properties:
            s3:
              type: string
            storage:
              type: string
            filename:
              type: string
          required:
            - s3
        is_flow:
          type: boolean
        http_method:
          type: string
          enum:
            - get
            - post
            - put
            - delete
            - patch
        authentication_resource_path:
          type: string
        is_async:
          type: boolean
        authentication_method:
          $ref: "#/components/schemas/AuthenticationMethod"
        is_static_website:
          type: boolean
        wrap_body:
          type: boolean
        raw_string:
          type: boolean

      required:
        - path
        - script_path
        - route_path
        - is_flow
        - is_async
        - authentication_method
        - http_method
        - is_static_website

    EditHttpTrigger:
      type: object
      properties:
        path:
          type: string
        script_path:
          type: string
        route_path:
          type: string
        workspaced_route:
          type: boolean
        static_asset_config:
          type: object
          properties:
            s3:
              type: string
            storage:
              type: string
            filename:
              type: string
          required:
            - s3
        authentication_resource_path:
          type: string
        is_flow:
          type: boolean
        http_method:
          type: string
          enum:
            - get
            - post
            - put
            - delete
            - patch
        is_async:
          type: boolean
        authentication_method:
          $ref: "#/components/schemas/AuthenticationMethod"
        is_static_website:
          type: boolean
        wrap_body:
          type: boolean
        raw_string:
          type: boolean
      required:
        - path
        - script_path
        - is_flow
        - kind
        - is_async
        - authentication_method
        - http_method
        - is_static_website

    TriggersCount:
      type: object
      properties:
        primary_schedule:
          type: object
          properties:
            schedule:
              type: string
        schedule_count:
          type: number
        http_routes_count:
          type: number
        webhook_count:
          type: number
        email_count:
          type: number
        websocket_count:
          type: number
        postgres_count:
          type: number
        kafka_count:
          type: number
        nats_count:
          type: number
        mqtt_count:
          type: number
        gcp_count:
          type: number
        sqs_count:
          type: number

    WebsocketTrigger:
      allOf:
        - $ref: "#/components/schemas/TriggerExtraProperty"
      type: object
      properties:
        url:
          type: string
        server_id:
          type: string
        last_server_ping:
          type: string
          format: date-time
        error:
          type: string
        enabled:
          type: boolean
        filters:
          type: array
          items:
            type: object
            properties:
              key:
                type: string
              value: {}
            required:
              - key
              - value
        initial_messages:
          type: array
          items:
            $ref: "#/components/schemas/WebsocketTriggerInitialMessage"
        url_runnable_args:
          $ref: "#/components/schemas/ScriptArgs"
        can_return_message:
          type: boolean

      required:
        - url
        - enabled
        - filters
        - can_return_message

    NewWebsocketTrigger:
      type: object
      properties:
        path:
          type: string
        script_path:
          type: string
        is_flow:
          type: boolean
        url:
          type: string
        enabled:
          type: boolean
        filters:
          type: array
          items:
            type: object
            properties:
              key:
                type: string
              value: {}
            required:
              - key
              - value
        initial_messages:
          type: array
          items:
            $ref: "#/components/schemas/WebsocketTriggerInitialMessage"
        url_runnable_args:
          $ref: "#/components/schemas/ScriptArgs"
        can_return_message:
          type: boolean

      required:
        - path
        - script_path
        - url
        - is_flow
        - filters
        - can_return_message

    EditWebsocketTrigger:
      type: object
      properties:
        url:
          type: string
        path:
          type: string
        script_path:
          type: string
        is_flow:
          type: boolean
        filters:
          type: array
          items:
            type: object
            properties:
              key:
                type: string
              value: {}
            required:
              - key
              - value
        initial_messages:
          type: array
          items:
            $ref: "#/components/schemas/WebsocketTriggerInitialMessage"
        url_runnable_args:
          $ref: "#/components/schemas/ScriptArgs"
        can_return_message:
          type: boolean

      required:
        - path
        - script_path
        - url
        - is_flow
        - filters
        - can_return_message
    WebsocketTriggerInitialMessage:
      anyOf:
        - type: object
          properties:
            raw_message:
              type: string
          required:
            - raw_message
        - type: object
          properties:
            runnable_result:
              type: object
              properties:
                path:
                  type: string
                args:
                  $ref: "#/components/schemas/ScriptArgs"
                is_flow:
                  type: boolean
              required:
                - path
                - args
                - is_flow
          required:
            - runnable_result

    MqttQoS:
      type: string
      enum: ["qos0", "qos1", "qos2"]

    MqttV3Config:
      type: object
      properties:
        clean_session:
          type: boolean

    MqttV5Config:
      type: object
      properties:
        clean_start:
          type: boolean
        topic_alias:
          type: number
        session_expiry_interval:
          type: number

    MqttSubscribeTopic:
      type: object
      properties:
        qos:
          $ref: "#/components/schemas/MqttQoS"
        topic:
          type: string
      required:
        - qos
        - topic

    MqttClientVersion:
      type: string
      enum: ["v3", "v5"]

    MqttTrigger:
      allOf:
        - $ref: "#/components/schemas/TriggerExtraProperty"
      type: object
      properties:
        mqtt_resource_path:
          type: string
        subscribe_topics:
          type: array
          items:
            $ref: "#/components/schemas/MqttSubscribeTopic"
        v3_config:
          $ref: "#/components/schemas/MqttV3Config"
        v5_config:
          $ref: "#/components/schemas/MqttV5Config"
        client_id:
          type: string
        client_version:
          $ref: "#/components/schemas/MqttClientVersion"
        server_id:
          type: string
        last_server_ping:
          type: string
          format: date-time
        error:
          type: string
        enabled:
          type: boolean

      required:
        - enabled
        - subscribe_topics
        - mqtt_resource_path

    NewMqttTrigger:
      type: object
      properties:
        mqtt_resource_path:
          type: string
        subscribe_topics:
          type: array
          items:
            $ref: "#/components/schemas/MqttSubscribeTopic"
        client_id:
          type: string
        v3_config:
          $ref: "#/components/schemas/MqttV3Config"
        v5_config:
          $ref: "#/components/schemas/MqttV5Config"
        client_version:
          $ref: "#/components/schemas/MqttClientVersion"
        path:
          type: string
        script_path:
          type: string
        is_flow:
          type: boolean
        enabled:
          type: boolean
      required:
        - path
        - script_path
        - is_flow
        - subscribe_topics
        - mqtt_resource_path

    EditMqttTrigger:
      type: object
      properties:
        mqtt_resource_path:
          type: string
        subscribe_topics:
          type: array
          items:
            $ref: "#/components/schemas/MqttSubscribeTopic"
        client_id:
          type: string
        v3_config:
          $ref: "#/components/schemas/MqttV3Config"
        v5_config:
          $ref: "#/components/schemas/MqttV5Config"
        client_version:
          $ref: "#/components/schemas/MqttClientVersion"
        path:
          type: string
        script_path:
          type: string
        is_flow:
          type: boolean
        enabled:
          type: boolean
      required:
        - path
        - script_path
        - is_flow
        - enabled
        - subscribe_topics
        - mqtt_resource_path

    DeliveryType:
      type: string
      enum:
        - push
        - pull

    PushConfig:
      type: object
      properties:
        audience:
          type: string
        authenticate:
          type: boolean
      required:
        - authenticate
        - base_endpoint

    GcpTrigger:
      allOf:
        - $ref: "#/components/schemas/TriggerExtraProperty"
      type: object
      properties:
        gcp_resource_path:
          type: string
        topic_id:
          type: string
        subscription_id:
          type: string
        server_id:
          type: string
        delivery_type:
          $ref: "#/components/schemas/DeliveryType"
        delivery_config:
          $ref: "#/components/schemas/PushConfig"
        subscription_mode:
          $ref: "#/components/schemas/SubscriptionMode"
        last_server_ping:
          type: string
          format: date-time
        error:
          type: string
        enabled:
          type: boolean
      required:
        - gcp_resource_path
        - topic_id
        - subscription_id
        - enabled
        - delivery_type
        - subscription_mode


    SubscriptionMode:
      type: string
      enum:
        - existing
        - create_update
      description: "The mode of subscription. 'existing' means using an existing GCP subscription, while 'create_update' involves creating or updating a new subscription."


    GcpTriggerData:
      type: object
      properties:
        gcp_resource_path:
          type: string
        subscription_mode:
          $ref: "#/components/schemas/SubscriptionMode"
        topic_id:
          type: string
        subscription_id:
          type: string
        base_endpoint:
          type: string
        delivery_type:
          $ref: "#/components/schemas/DeliveryType"
        delivery_config:
          $ref: "#/components/schemas/PushConfig"
        path:
          type: string
        script_path:
          type: string
        is_flow:
          type: boolean
        enabled:
          type: boolean
      required:
        - path
        - script_path
        - is_flow
        - gcp_resource_path
        - topic_id
        - subscription_mode

    GetAllTopicSubscription:
      type: object
      properties:
        topic_id:
          type: string
      required:
        - topic_id


    DeleteGcpSubscription:
      type: object
      properties:
        subscription_id:
          type: string
      required:
        - subscription_id

    AwsAuthResourceType:
      type: string
      enum:
        - oidc
        - credentials

    SqsTrigger:
      allOf:
        - $ref: "#/components/schemas/TriggerExtraProperty"
      type: object
      properties:
        queue_url:
          type: string
        aws_auth_resource_type:
          $ref: "#/components/schemas/AwsAuthResourceType"
        aws_resource_path:
          type: string
        message_attributes:
          type: array
          items:
            type: string
        server_id:
          type: string
        last_server_ping:
          type: string
          format: date-time
        error:
          type: string
        enabled:
          type: boolean

      required:
        - queue_url
        - aws_resource_path
        - enabled
        - aws_auth_resource_type

    NewSqsTrigger:
      type: object
      properties:
        queue_url:
          type: string
        aws_auth_resource_type:
          $ref: "#/components/schemas/AwsAuthResourceType"
        aws_resource_path:
          type: string
        message_attributes:
          type: array
          items:
            type: string
        path:
          type: string
        script_path:
          type: string
        is_flow:
          type: boolean
        enabled:
          type: boolean
      required:
        - queue_url
        - aws_resource_path
        - path
        - script_path
        - is_flow
        - aws_auth_resource_type

    EditSqsTrigger:
      type: object
      properties:
        queue_url:
          type: string
        aws_auth_resource_type:
          $ref: "#/components/schemas/AwsAuthResourceType"
        aws_resource_path:
          type: string
        message_attributes:
          type: array
          items:
            type: string
        path:
          type: string
        script_path:
          type: string
        is_flow:
          type: boolean
        enabled:
          type: boolean
      required:
        - queue_url
        - aws_resource_path
        - path
        - script_path
        - is_flow
        - enabled
        - aws_auth_resource_type

    Slot:
      type: object
      properties:
        name:
          type: string

    SlotList:
      type: object
      properties:
        slot_name:
          type: string
        active:
          type: boolean

    PublicationData:
      type: object
      properties:
        table_to_track:
          type: array
          items:
            $ref: "#/components/schemas/Relations"
        transaction_to_track:
          type: array
          items:
            type: string
      required:
        - transaction_to_track

    TableToTrack:
      type: array
      items:
        type: object
        properties:
          table_name:
            type: string
          columns_name:
            type: array
            items:
              type: string
          where_clause:
            type: string
        required:
          - table_name

    Relations:
      type: object
      properties:
        schema_name:
          type: string
        table_to_track:
          $ref: "#/components/schemas/TableToTrack"
      required:
        - schema_name
        - table_to_track

    Language:
      type: string
      enum:
        - Typescript

    TemplateScript:
      type: object
      properties:
        postgres_resource_path:
          type: string
        relations:
          type: array
          items:
            $ref: "#/components/schemas/Relations"
        language:
          $ref: "#/components/schemas/Language"
      required:
        - postgres_resource_path
        - relations
        - language

    PostgresTrigger:
      allOf:
        - $ref: "#/components/schemas/TriggerExtraProperty"
      type: object
      properties:
        enabled:
          type: boolean
        postgres_resource_path:
          type: string
        publication_name:
          type: string
        server_id:
          type: string
        replication_slot_name:
          type: string
        error:
          type: string
        last_server_ping:
          type: string
          format: date-time
      required:
        - enabled
        - postgres_resource_path
        - replication_slot_name
        - publication_name

    NewPostgresTrigger:
      type: object
      properties:
        replication_slot_name:
          type: string
        publication_name:
          type: string
        path:
          type: string
        script_path:
          type: string
        is_flow:
          type: boolean
        enabled:
          type: boolean
        postgres_resource_path:
          type: string
        publication:
          $ref: "#/components/schemas/PublicationData"
      required:
        - path
        - script_path
        - is_flow
        - enabled
        - postgres_resource_path

    EditPostgresTrigger:
      type: object
      properties:
        replication_slot_name:
          type: string
        publication_name:
          type: string
        path:
          type: string
        script_path:
          type: string
        is_flow:
          type: boolean
        enabled:
          type: boolean
        postgres_resource_path:
          type: string
        publication:
          $ref: "#/components/schemas/PublicationData"
      required:
        - path
        - script_path
        - is_flow
        - enabled
        - postgres_resource_path
        - publication_name
        - replication_slot_name

    KafkaTrigger:
      allOf:
        - $ref: "#/components/schemas/TriggerExtraProperty"
      type: object
      properties:
        kafka_resource_path:
          type: string
        group_id:
          type: string
        topics:
          type: array
          items:
            type: string
        server_id:
          type: string
        last_server_ping:
          type: string
          format: date-time
        error:
          type: string
        enabled:
          type: boolean

      required:
        - kafka_resource_path
        - group_id
        - topics
        - enabled

    NewKafkaTrigger:
      type: object
      properties:
        path:
          type: string
        script_path:
          type: string
        is_flow:
          type: boolean
        kafka_resource_path:
          type: string
        group_id:
          type: string
        topics:
          type: array
          items:
            type: string
        enabled:
          type: boolean

      required:
        - path
        - script_path
        - is_flow
        - kafka_resource_path
        - group_id
        - topics

    EditKafkaTrigger:
      type: object
      properties:
        kafka_resource_path:
          type: string
        group_id:
          type: string
        topics:
          type: array
          items:
            type: string
        path:
          type: string
        script_path:
          type: string
        is_flow:
          type: boolean

      required:
        - path
        - script_path
        - kafka_resource_path
        - group_id
        - topics
        - is_flow

    NatsTrigger:
      allOf:
        - $ref: "#/components/schemas/TriggerExtraProperty"
      type: object
      properties:
        nats_resource_path:
          type: string
        use_jetstream:
          type: boolean
        stream_name:
          type: string
        consumer_name:
          type: string
        subjects:
          type: array
          items:
            type: string
        server_id:
          type: string
        last_server_ping:
          type: string
          format: date-time
        error:
          type: string
        enabled:
          type: boolean

      required:
        - nats_resource_path
        - use_jetstream
        - subjects
        - enabled

    NewNatsTrigger:
      type: object
      properties:
        path:
          type: string
        script_path:
          type: string
        is_flow:
          type: boolean
        nats_resource_path:
          type: string
        use_jetstream:
          type: boolean
        stream_name:
          type: string
        consumer_name:
          type: string
        subjects:
          type: array
          items:
            type: string
        enabled:
          type: boolean

      required:
        - path
        - script_path
        - is_flow
        - nats_resource_path
        - use_jetstream
        - subjects

    EditNatsTrigger:
      type: object
      properties:
        nats_resource_path:
          type: string
        use_jetstream:
          type: boolean
        stream_name:
          type: string
        consumer_name:
          type: string
        subjects:
          type: array
          items:
            type: string
        path:
          type: string
        script_path:
          type: string
        is_flow:
          type: boolean

      required:
        - path
        - script_path
        - nats_resource_path
        - use_jetstream
        - subjects
        - is_flow

    Group:
      type: object
      properties:
        name:
          type: string
        summary:
          type: string
        members:
          type: array
          items:
            type: string
        extra_perms:
          type: object
          additionalProperties:
            type: boolean
      required:
        - name

    InstanceGroup:
      type: object
      properties:
        name:
          type: string
        summary:
          type: string
        emails:
          type: array
          items:
            type: string
      required:
        - name

    Folder:
      type: object
      properties:
        name:
          type: string
        owners:
          type: array
          items:
            type: string
        extra_perms:
          type: object
          additionalProperties:
            type: boolean
        summary:
          type: string
        created_by:
          type: string
        edited_at:
          type: string
          format: date-time
      required:
        - name
        - owners
        - extra_perms

    WorkerPing:
      type: object
      properties:
        worker:
          type: string
        worker_instance:
          type: string
        last_ping:
          type: number
        started_at:
          type: string
          format: date-time
        ip:
          type: string
        jobs_executed:
          type: integer
        custom_tags:
          type: array
          items:
            type: string
        worker_group:
          type: string
        wm_version:
          type: string
        last_job_id:
          type: string
        last_job_workspace_id:
          type: string
        occupancy_rate:
          type: number
        occupancy_rate_15s:
          type: number
        occupancy_rate_5m:
          type: number
        occupancy_rate_30m:
          type: number
        memory:
          type: number
        vcpus:
          type: number
        memory_usage:
          type: number
        wm_memory_usage:
          type: number
      required:
        - worker
        - worker_instance
        - ping_at
        - started_at
        - ip
        - jobs_executed
        - worker_group
        - wm_version
    UserWorkspaceList:
      type: object
      properties:
        email:
          type: string
        workspaces:
          type: array
          items:
            type: object
            properties:
              id:
                type: string
              name:
                type: string
              username:
                type: string
              color:
                type: string
              operator_settings:
                $ref: "#/components/schemas/OperatorSettings"
            required:
              - id
              - name
              - username
              - color
      required:
        - email
        - workspaces

    CreateWorkspace:
      type: object
      properties:
        id:
          type: string
        name:
          type: string
        username:
          type: string
        color:
          type: string
      required:
        - id
        - name

    Workspace:
      type: object
      properties:
        id:
          type: string
        name:
          type: string
        owner:
          type: string
        domain:
          type: string
        color:
          type: string
      required:
        - id
        - name
        - owner

    WorkspaceInvite:
      type: object
      properties:
        workspace_id:
          type: string
        email:
          type: string
        is_admin:
          type: boolean
        operator:
          type: boolean
      required:
        - workspace_id
        - email
        - is_admin
        - operator

    GlobalUserInfo:
      type: object
      properties:
        email:
          type: string
        login_type:
          type: string
          enum: ["password", "github"]
        super_admin:
          type: boolean
        devops:
          type: boolean
        verified:
          type: boolean
        name:
          type: string
        company:
          type: string
        username:
          type: string
        operator_only:
          type: boolean

      required:
        - email
        - login_type
        - super_admin
        - verified

    Flow:
      allOf:
        - $ref: "../../openflow.openapi.yaml#/components/schemas/OpenFlow"
        - $ref: "#/components/schemas/FlowMetadata"
        - type: object
          properties:
            lock_error_logs:
              type: string

    ExtraPerms:
      type: object
      additionalProperties:
        type: boolean

    FlowMetadata:
      type: object
      properties:
        workspace_id:
          type: string
        path:
          type: string
        edited_by:
          type: string
        edited_at:
          type: string
          format: date-time
        archived:
          type: boolean
        extra_perms:
          $ref: "#/components/schemas/ExtraPerms"
        starred:
          type: boolean
        draft_only:
          type: boolean
        tag:
          type: string
        ws_error_handler_muted:
          type: boolean
        priority:
          type: integer
        dedicated_worker:
          type: boolean
        timeout:
          type: number
        visible_to_runner_only:
          type: boolean
        on_behalf_of_email:
          type: string
      required:
        - path
        - edited_by
        - edited_at
        - archived
        - extra_perms

    OpenFlowWPath:
      allOf:
        - $ref: "../../openflow.openapi.yaml#/components/schemas/OpenFlow"
        - type: object
          properties:
            path:
              type: string
            tag:
              type: string
            ws_error_handler_muted:
              type: boolean
            priority:
              type: integer
            dedicated_worker:
              type: boolean
            timeout:
              type: number
            visible_to_runner_only:
              type: boolean
            on_behalf_of_email:
              type: string
          required:
            - path

    FlowPreview:
      type: object
      properties:
        value:
          $ref: "../../openflow.openapi.yaml#/components/schemas/FlowValue"
        path:
          type: string
        args:
          $ref: "#/components/schemas/ScriptArgs"
        tag:
          type: string
        restarted_from:
          $ref: "#/components/schemas/RestartedFrom"

      required:
        - value
        - content
        - args

    RestartedFrom:
      type: object
      properties:
        flow_job_id:
          type: string
          format: uuid
        step_id:
          type: string
        branch_or_iteration_n:
          type: integer

    Policy:
      type: object
      properties:
        triggerables:
          type: object
          additionalProperties:
            type: object
        triggerables_v2:
          type: object
          additionalProperties:
            type: object
        s3_inputs:
          type: array
          items:
            type: object
        allowed_s3_keys:
          type: array
          items:
            type: object
            properties:
              s3_path:
                type: string
              resource:
                type: string
        execution_mode:
          type: string
          enum: [viewer, publisher, anonymous]
        on_behalf_of:
          type: string
        on_behalf_of_email:
          type: string

    ListableApp:
      type: object
      properties:
        id:
          type: integer
        workspace_id:
          type: string
        path:
          type: string
        summary:
          type: string
        version:
          type: integer
        extra_perms:
          type: object
          additionalProperties:
            type: boolean
        starred:
          type: boolean
        edited_at:
          type: string
          format: date-time
        execution_mode:
          type: string
          enum: [viewer, publisher, anonymous]
        raw_app:
          type: boolean
      required:
        - id
        - workspace_id
        - path
        - summary
        - version
        - extra_perms
        - edited_at
        - execution_mode

    ListableRawApp:
      type: object
      properties:
        workspace_id:
          type: string
        path:
          type: string
        summary:
          type: string
        extra_perms:
          type: object
          additionalProperties:
            type: boolean
        starred:
          type: boolean
        version:
          type: number
        edited_at:
          type: string
          format: date-time
      required:
        - workspace_id
        - path
        - summary
        - extra_perms
        - version
        - edited_at

    AppWithLastVersion:
      type: object
      properties:
        id:
          type: integer
        workspace_id:
          type: string
        path:
          type: string
        summary:
          type: string
        versions:
          type: array
          items:
            type: integer
        created_by:
          type: string
        created_at:
          type: string
          format: date-time
        value:
          type: object
        policy:
          $ref: "#/components/schemas/Policy"
        execution_mode:
          type: string
          enum: [viewer, publisher, anonymous]
        extra_perms:
          type: object
          additionalProperties:
            type: boolean
        custom_path:
          type: string
      required:
        - id
        - workspace_id
        - path
        - summary
        - versions
        - created_by
        - created_at
        - value
        - policy
        - execution_mode
        - extra_perms

    AppWithLastVersionWDraft:
      allOf:
        - $ref: "#/components/schemas/AppWithLastVersion"
        - type: object
          properties:
            draft_only:
              type: boolean
            draft: {}

    AppHistory:
      type: object
      properties:
        version:
          type: integer
        deployment_msg:
          type: string
      required:
        - version

    FlowVersion:
      type: object
      properties:
        id:
          type: integer
        created_at:
          type: string
          format: date-time
        deployment_msg:
          type: string
      required:
        - id
        - created_at

    SlackToken:
      type: object
      properties:
        access_token:
          type: string
        team_id:
          type: string
        team_name:
          type: string
        bot:
          type: object
          properties:
            bot_access_token:
              type: string
      required:
        - access_token
        - team_id
        - team_name
        - bot

    TokenResponse:
      type: object
      properties:
        access_token:
          type: string
        expires_in:
          type: integer
        refresh_token:
          type: string
        scope:
          type: array
          items:
            type: string

      required:
        - access_token

    HubScriptKind:
      name: kind
      schema:
        type: string
        enum: [script, failure, trigger, approval]

    PolarsClientKwargs:
      type: object
      properties:
        region_name:
          type: string
      required:
        - region_name

    LargeFileStorage:
      type: object
      properties:
        type:
          type: string
          enum: ["S3Storage", "AzureBlobStorage", "AzureWorkloadIdentity", "S3AwsOidc"]
        s3_resource_path:
          type: string
        azure_blob_resource_path:
          type: string
        public_resource:
          type: boolean
        secondary_storage:
          type: object
          additionalProperties:
            type: object
            properties:
              type:
                type: string
                enum:
                  ["S3Storage", "AzureBlobStorage", "AzureWorkloadIdentity", "S3AwsOidc"]
              s3_resource_path:
                type: string
              azure_blob_resource_path:
                type: string
              public_resource:
                type: boolean

    WindmillLargeFile:
      type: object
      properties:
        s3:
          type: string
      required:
        - s3

    WindmillFileMetadata:
      type: object
      properties:
        mime_type:
          type: string
        size_in_bytes:
          type: integer
        last_modified:
          type: string
          format: date-time
        expires:
          type: string
          format: date-time
        version_id:
          type: string

    WindmillFilePreview:
      type: object
      properties:
        msg:
          type: string
        content:
          type: string
        content_type:
          type: string
          enum: ["RawText", "Csv", "Parquet", "Unknown"]
      required:
        - content_type

    S3Resource:
      type: object
      properties:
        bucket:
          type: string
        region:
          type: string
        endPoint:
          type: string
        useSSL:
          type: boolean
        accessKey:
          type: string
        secretKey:
          type: string
        pathStyle:
          type: boolean
      required:
        - bucket
        - region
        - endPoint
        - useSSL
        - pathStyle

    WorkspaceGitSyncSettings:
      type: object
      properties:
        include_path:
          type: array
          items:
            type: string
        include_type:
          type: array
          items:
            type: string
            enum:
              - script
              - flow
              - app
              - folder
              - resource
              - variable
              - secret
              - resourcetype
              - schedule
              - user
              - group
        repositories:
          type: array
          items:
            $ref: "#/components/schemas/GitRepositorySettings"

    WorkspaceDeployUISettings:
      type: object
      properties:
        include_path:
          type: array
          items:
            type: string
        include_type:
          type: array
          items:
            type: string
            enum:
              - script
              - flow
              - app
              - resource
              - variable
              - secret
              - trigger

    WorkspaceDefaultScripts:
      type: object
      properties:
        order:
          type: array
          items:
            type: string
        hidden:
          type: array
          items:
            type: string
        default_script_content:
          additionalProperties:
            type: string

    GitRepositorySettings:
      type: object
      properties:
        script_path:
          type: string
        git_repo_resource_path:
          type: string
        use_individual_branch:
          type: boolean
        group_by_folder:
          type: boolean
        exclude_types_override:
          type: array
          items:
            type: string
            enum:
              - script
              - flow
              - app
              - folder
              - resource
              - variable
              - secret
              - resourcetype
              - schedule
              - user
              - group
      required:
        - script_path
        - git_repo_resource_path

    UploadFilePart:
      type: object
      properties:
        part_number:
          type: integer
        tag:
          type: string
      required:
        - part_number
        - tag

    MetricMetadata:
      type: object
      properties:
        id:
          type: string
        name:
          type: string
      required:
        - id

    ScalarMetric:
      type: object
      properties:
        metric_id:
          type: string
        value:
          type: number
      required:
        - id
        - value

    TimeseriesMetric:
      type: object
      properties:
        metric_id:
          type: string
        values:
          type: array
          items:
            $ref: "#/components/schemas/MetricDataPoint"
      required:
        - id
        - values

    MetricDataPoint:
      type: object
      properties:
        timestamp:
          type: string
          format: date-time
        value:
          type: number
      required:
        - timestamp
        - value

    RawScriptForDependencies:
      type: object
      properties:
        raw_code:
          type: string
        path:
          type: string
        language:
          $ref: "#/components/schemas/ScriptLang"
      required:
        - raw_code
        - path
        - language

    ConcurrencyGroup:
      type: object
      properties:
        concurrency_key:
          type: string
        total_running:
          type: number
      required:
        - concurrency_key
        - total_running

    ExtendedJobs:
      type: object
      properties:
        jobs:
          type: array
          items:
            $ref: "#/components/schemas/Job"
        obscured_jobs:
          type: array
          items:
            $ref: "#/components/schemas/ObscuredJob"
        omitted_obscured_jobs:
          description: "Obscured jobs omitted for security because of too specific filtering"
          type: boolean
      required:
        - jobs
        - obscured_jobs

    ExportedUser:
      type: object
      properties:
        email:
          type: string
        password_hash:
          type: string
        super_admin:
          type: boolean
        verified:
          type: boolean
        name:
          type: string
        company:
          type: string
        first_time_user:
          type: boolean
        username:
          type: string
      required:
        - email
        - super_admin
        - verified
        - first_time_user

    GlobalSetting:
      type: object
      properties:
        name:
          type: string
        value:
          type: object
      required:
        - name
        - value

    Config:
      type: object
      properties:
        name:
          type: string
        config:
          type: object
      required:
        - name

    ExportedInstanceGroup:
      type: object
      properties:
        name:
          type: string
        summary:
          type: string
        emails:
          type: array
          items:
            type: string
        id:
          type: string
        scim_display_name:
          type: string
        external_id:
          type: string
      required:
        - name

    JobSearchHit:
      type: object
      properties:
        dancer:
          type: string

    LogSearchHit:
      type: object
      properties:
        dancer:
          type: string

    AutoscalingEvent:
      type: object
      properties:
        id:
          type: integer
          format: int64
        worker_group:
          type: string
        event_type:
          type: string
        desired_workers:
          type: integer
        reason:
          type: string
        applied_at:
          type: string
          format: date-time

    CriticalAlert:
      type: object
      properties:
        id:
          type: integer
          description: Unique identifier for the alert
        alert_type:
          type: string
          description: Type of alert (e.g., critical_error)
        message:
          type: string
          description: The message content of the alert
        created_at:
          type: string
          format: date-time
          description: Time when the alert was created
        acknowledged:
          type: boolean
          nullable: true
          description: Acknowledgment status of the alert, can be true, false, or null if not set
        workspace_id:
          type: string
          nullable: true
          description: Workspace id if the alert is in the scope of a workspace

    CaptureTriggerKind:
      type: string
      enum: [webhook, http, websocket, kafka, email, nats, postgres, sqs, mqtt, gcp]

    Capture:
      type: object
      properties:
        trigger_kind:
          $ref: "#/components/schemas/CaptureTriggerKind"
        payload: {}
        trigger_extra: {}
        id:
          type: integer
        created_at:
          type: string
          format: date-time
      required:
        - trigger_kind
        - payload
        - id
        - created_at
    CaptureConfig:
      type: object
      properties:
        trigger_config: {}
        trigger_kind:
          $ref: "#/components/schemas/CaptureTriggerKind"
        error:
          type: string
        last_server_ping:
          type: string
          format: date-time
      required:
        - trigger_kind

    OperatorSettings:
      nullable: true
      type: object
      required:
        - runs
        - schedules
        - resources
        - variables
        - triggers
        - audit_logs
        - groups
        - folders
        - workers
      properties:
        runs:
          type: boolean
          description: Whether operators can view runs
        schedules:
          type: boolean
          description: Whether operators can view schedules
        resources:
          type: boolean
          description: Whether operators can view resources
        variables:
          type: boolean
          description: Whether operators can view variables
        audit_logs:
          type: boolean
          description: Whether operators can view audit logs
        triggers:
          type: boolean
          description: Whether operators can view triggers
        groups:
          type: boolean
          description: Whether operators can view groups page
        folders:
          type: boolean
          description: Whether operators can view folders page
        workers:
          type: boolean
          description: Whether operators can view workers page

    TeamInfo:
      type: object
      required:
        - team_id
        - team_name
        - channels
      properties:
        team_id:
          type: string
          description: The unique identifier of the Microsoft Teams team
          example: "19:abc123def456@thread.tacv2"
        team_name:
          type: string
          description: The display name of the Microsoft Teams team
          example: "Engineering Team"
        channels:
          type: array
          description: List of channels within the team
          items:
            $ref: "#/components/schemas/ChannelInfo"

    ChannelInfo:
      type: object
      required:
        - channel_id
        - channel_name
        - tenant_id
        - service_url
      properties:
        channel_id:
          type: string
          description: The unique identifier of the channel
          example: "19:channel123@thread.tacv2"
        channel_name:
          type: string
          description: The display name of the channel
          example: "General"
        tenant_id:
          type: string
          description: The Microsoft Teams tenant identifier
          example: "12345678-1234-1234-1234-123456789012"
        service_url:
          type: string
          description: The service URL for the channel
          example: "https://smba.trafficmanager.net/amer/12345678-1234-1234-1234-123456789012/"

    GithubInstallations:
      type: array
      items:
        type: object
        properties:
          workspace_id:
            type: string
          installation_id:
            type: number
          account_id:
            type: string
          repositories:
            type: array
            items:
              type: object
              properties:
                name:
                  type: string
                url:
                  type: string
              required:
                - name
                - url
        required:
          - installation_id
          - account_id
          - repositories

    WorkspaceGithubInstallation:
      type: object
      properties:
        account_id:
          type: string
        installation_id:
          type: number
      required:
        - account_id
        - installation_id

    S3Object:
      type: object
      properties:
        s3:
          type: string
        filename:
          type: string
        storage:
          type: string
        presigned:
          type: string
      required:
        - s3

    TeamsChannel:
      type: object
      required:
        - team_id
        - team_name
        - channel_id
        - channel_name
      properties:
        team_id:
          type: string
          description: Microsoft Teams team ID
          minLength: 1
        team_name:
          type: string
          description: Microsoft Teams team name
          minLength: 1
        channel_id:
          type: string
          description: Microsoft Teams channel ID
          minLength: 1
        channel_name:
          type: string
          description: Microsoft Teams channel name
          minLength: 1<|MERGE_RESOLUTION|>--- conflicted
+++ resolved
@@ -2121,11 +2121,7 @@
                       type: string
                     team_id:
                       type: string
-<<<<<<< HEAD
-  
-=======
-
->>>>>>> 242a5654
+
   /w/{workspace}/workspaces/available_teams_channels:
     get:
       summary: list available teams channels
@@ -2214,7 +2210,7 @@
                 properties:
                   job_uuid:
                     type: string
-  
+
   /w/{workspace}/workspaces/run_teams_message_test_job:
     post:
       summary: run a job that sends a message to Teams
