--- conflicted
+++ resolved
@@ -16,16 +16,11 @@
 use crate::jobs::{cancel_suspended_job, resume_suspended_job, QueryOrBody, ResumeUrls};
 
 use windmill_common::{
-<<<<<<< HEAD
-    error::Error,
-    variables::{build_crypt, decrypt},
-=======
     cache,
     error::{self, Error},
     jobs::JobKind,
     scripts::ScriptHash,
     variables::get_secret_value_as_admin,
->>>>>>> 242a5654
 };
 
 use crate::approvals::{
