--- conflicted
+++ resolved
@@ -96,15 +96,11 @@
 csharp = ["windmill-worker/csharp"]
 nu = ["windmill-worker/nu"]
 java = ["windmill-worker/java"]
-<<<<<<< HEAD
 ruby = ["windmill-worker/ruby"]
-all_languages = [ "python", "deno_core", "rust", "mysql", "oracledb", "mssql", "bigquery", "csharp", "nu", "php", "java", "ruby"]
-=======
-all_languages = ["python", "deno_core", "rust", "mysql", "oracledb", "duckdb", "mssql", "bigquery", "csharp", "nu", "php", "java"]
+all_languages = ["python", "deno_core", "rust", "mysql", "oracledb", "duckdb", "mssql", "bigquery", "csharp", "nu", "php", "java", "ruby"]
 # For windows we have another set of languages enabled
 # NOTE: DuckDB is ignored because of compilation problems
 all_languages_windows = ["python", "deno_core", "rust", "mysql", "oracledb", "mssql", "bigquery", "csharp", "nu", "php", "java"]
->>>>>>> d47c078b
 
 [patch.crates-io]
 object_store = { git = "https://github.com/apache/arrow-rs-object-store", rev = "36752c975d4f29e20b57c91f81a10872dcd48ae7" } 
@@ -145,15 +141,11 @@
 memchr.workspace = true
 v8 = { workspace = true, optional = true }
 rustls.workspace = true
-<<<<<<< HEAD
 libc.workspace = true
-=======
 pep440_rs.workspace = true
 systemstat.workspace = true
 size.workspace = true
 strum.workspace = true
-
->>>>>>> d47c078b
 
 [target.'cfg(not(target_env = "msvc"))'.dependencies]
 tikv-jemallocator = { optional = true, workspace = true }
@@ -411,12 +403,5 @@
 libc = "0.2.171"
 oracle = { version = "0.6.3", features = ["chrono"] }
 rumqttc = { version = "0.24.0", features = ["use-native-tls"]}
-<<<<<<< HEAD
-
-# [patch.crates-io]
-# "redox_syscall_0.5.11" = { git = "https://gitlab.redox-os.org/redox-os/syscall", version =  "0.5.10"}
-# redox_syscall2 = { git = "https://gitlab.redox-os.org/redox-os/syscall", version =  "0.5"}
-=======
 strum = { version = "0.27", features = ["derive"] }
-strum_macros = "^0"
->>>>>>> d47c078b
+strum_macros = "^0"