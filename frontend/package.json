{
	"name": "windmill-components",
<<<<<<< HEAD
	"version": "1.493.10",
=======
	"version": "1.496.3",
>>>>>>> ae81b4f4
	"scripts": {
		"dev": "vite dev",
		"build": "vite build",
		"preview": "vite preview",
		"check": "svelte-kit sync && svelte-check --tsconfig ./tsconfig.json --threshold warning",
		"check:watch": "svelte-kit sync && svelte-check --tsconfig ./tsconfig.json --watch",
		"lint": "prettier --ignore-path .gitignore --check --plugin-search-dir=. . && eslint --ignore-path .gitignore .",
		"format": "prettier --ignore-path .gitignore --write --plugin-search-dir=. .",
		"package": "svelte-package -o package",
		"generate-backend-client": "openapi-ts --input ../backend/windmill-api/openapi.yaml --output ./src/lib/gen --useOptions --enums javascript --format false",
		"generate-backend-client-mac": "openapi-ts --input ../backend/windmill-api/openapi.yaml --output ./src/lib/gen --useOptions --enums javascript",
		"pretest": "tsc --incremental -p tests/tsconfig.json",
		"test": "playwright test --config=tests-out/playwright.config.js",
		"filter-classes": "node filterTailwindClasses.js"
	},
	"devDependencies": {
		"@floating-ui/core": "^1.3.1",
		"@hey-api/openapi-ts": "^0.43.0",
		"@melt-ui/pp": "^0.3.2",
		"@melt-ui/svelte": "^0.86.2",
		"@playwright/test": "^1.34.3",
		"@sveltejs/adapter-static": "^3.0.6",
		"@sveltejs/kit": "^2.16.0",
		"@sveltejs/package": "^2.3.7",
		"@sveltejs/vite-plugin-svelte": "^5.0.0",
		"@tailwindcss/forms": "^0.5.3",
		"@tailwindcss/typography": "^0.5.8",
		"@types/d3": "^7.4.0",
		"@types/d3-zoom": "^3.0.3",
		"@types/diff": "^7.0.1",
		"@types/lodash": "^4.14.195",
		"@types/node": "^20.3.3",
		"@types/vscode": "^1.83.5",
		"@typescript-eslint/eslint-plugin": "^5.59.8",
		"@typescript-eslint/parser": "^5.60.0",
		"@windmill-labs/esbuild-import-meta-url-plugin": "0.0.0-semantic-release",
		"@zerodevx/svelte-toast": "^0.9.6",
		"autoprefixer": "^10.4.13",
		"cssnano": "^6.0.1",
		"d3-dag": "^0.11.5",
		"eslint": "^8.47.0",
		"eslint-config-prettier": "^8.6.0",
		"eslint-plugin-svelte": "^2.45.1",
		"path-browserify": "^1.0.1",
		"postcss": "^8.4.49",
		"postcss-load-config": "^4.0.1",
		"prettier": "^3.1.0",
		"prettier-plugin-svelte": "^3.3.3",
		"simple-svelte-autocomplete": "^2.5.1",
		"style-to-object": "^0.4.1",
		"stylelint-config-recommended": "^13.0.0",
		"svelte": "^5.0.0",
		"svelte-awesome-color-picker": "^3.0.4",
		"svelte-check": "^4.0.0",
		"svelte-floating-ui": "^1.5.8",
		"svelte-highlight": "^7.6.0",
		"svelte-multiselect": "^11.0.0-rc.1",
		"svelte-popperjs": "^1.3.2",
		"svelte-preprocess": "^6.0.0",
		"svelte-range-slider-pips": "^2.3.1",
		"svelte-splitpanes": "^8.0.9",
		"svelte2tsx": "^0.6.16",
		"tailwindcss": "^3.4.1",
		"tar": "^7.4.3",
		"tslib": "^2.6.1",
		"typescript": "^5.5.0",
		"vite": "^6.3.2",
		"vite-plugin-mkcert": "^1.17.5",
		"yootils": "^0.3.1"
	},
	"overrides": {
		"monaco-graphql": {
			"monaco-editor": "$monaco-editor"
		}
	},
	"type": "module",
	"dependencies": {
		"@aws-crypto/sha256-js": "^4.0.0",
		"@codingame/monaco-vscode-configuration-service-override": "~16.1.1",
		"@codingame/monaco-vscode-editor-api": "~16.1.1",
		"@codingame/monaco-vscode-standalone-css-language-features": "~16.1.1",
		"@codingame/monaco-vscode-standalone-html-language-features": "^16.1.1",
		"@codingame/monaco-vscode-standalone-json-language-features": "~16.1.1",
		"@codingame/monaco-vscode-standalone-languages": "~16.1.1",
		"@codingame/monaco-vscode-standalone-typescript-language-features": "~16.1.1",
		"@json2csv/plainjs": "^7.0.6",
		"@leeoniya/ufuzzy": "^1.0.8",
		"@popperjs/core": "^2.11.6",
		"@redocly/json-to-json-schema": "^0.0.1",
		"@scalar/openapi-parser": "^0.15.0",
		"@tanstack/svelte-table": "npm:tanstack-table-8-svelte-5@^0.1",
		"@windmill-labs/svelte-dnd-action": "^0.9.48",
		"@xterm/addon-fit": "^0.10.0",
		"@xyflow/svelte": "^0.1.15",
		"ag-charts-community": "^9.0.1",
		"ag-charts-enterprise": "^9.0.1",
		"ag-grid-community": "^31.3.4",
		"ag-grid-enterprise": "^31.3.4",
		"ansi_up": "^5.2.1",
		"chart.js": "^4.4.6",
		"chartjs-adapter-date-fns": "^3.0.0",
		"chartjs-plugin-zoom": "^2.0.0",
		"d3-zoom": "^3.0.0",
		"date-fns": "^2.30.0",
		"diff": "^7.0.0",
		"driver.js": "^1.3.0",
		"esm-env": "^1.0.0",
		"fast-equals": "^5.0.1",
		"graphql": "^16.7.1",
		"hash-sum": "^2.0.0",
		"highlight.js": "^11.8.0",
		"idb": "^8.0.2",
		"lucide-svelte": "^0.399.0",
		"minimatch": "^10.0.1",
		"monaco-editor": "npm:@codingame/monaco-vscode-editor-api@~16.1.1",
		"monaco-editor-wrapper": "6.7.0",
		"monaco-graphql": "^1.6.0",
		"monaco-languageclient": "9.6.0",
		"monaco-vim": "^0.4.1",
		"ol": "^7.4.0",
		"openai": "^4.87.1",
		"openapi-types": "^12.1.3",
		"p-limit": "^6.1.0",
		"panzoom": "^9.4.3",
		"pdfjs-dist": "4.8.69",
		"quill": "^1.3.7",
		"rehype-github-alerts": "^3.0.0",
		"rehype-raw": "^7.0.0",
		"rfc4648": "^1.5.3",
		"svelte-carousel": "^1.0.25",
		"svelte-exmarkdown": "^5.0.0",
		"svelte-infinite-loading": "^1.4.0",
		"svelte-tiny-virtual-list": "^2.0.5",
		"tailwind-merge": "^1.13.2",
		"vscode": "npm:@codingame/monaco-vscode-extension-api@~16.1.1",
		"vscode-languageclient": "~9.0.1",
		"vscode-uri": "~3.1.0",
		"vscode-ws-jsonrpc": "~3.4.0",
		"windmill-parser-wasm-csharp": "^1.437.1",
		"windmill-parser-wasm-go": "^1.429.0",
		"windmill-parser-wasm-java": "^1.478.1",
		"windmill-parser-wasm-nu": "^1.474.1",
		"windmill-parser-wasm-php": "^1.429.0",
		"windmill-parser-wasm-py": "^1.477.1",
		"windmill-parser-wasm-regex": "^1.492.1",
		"windmill-parser-wasm-rust": "^1.429.0",
		"windmill-parser-wasm-ts": "^1.486.1",
		"windmill-parser-wasm-yaml": "^1.429.0",
		"windmill-sql-datatype-parser-wasm": "^1.318.0",
		"xterm": "^5.3.0",
		"xterm-readline": "^1.1.2",
		"y-monaco": "^0.1.4",
		"y-websocket": "^1.5.4",
		"yaml": "^2.8.0",
		"yjs": "^13.6.7",
		"zod": "^3.24.2",
		"zod-to-json-schema": "^3.24.5"
	},
	"peerDependencies": {
		"svelte": "^5.0.0"
	},
	"exports": {
		"./package.json": "./package.json",
		".": {
			"types": "./dist/index.d.ts",
			"svelte": "./dist/index.js"
		},
		"./assets/app.css": "./package/assets/app.css",
		"./components/TestJobLoader.svelte": {
			"types": "./package/components/TestJobLoader.svelte.d.ts",
			"svelte": "./package/components/TestJobLoader.svelte",
			"default": "./package/components/TestJobLoader.svelte"
		},
		"./components/common/kbd/Kbd.svelte": {
			"types": "./package/components/common/kbd/Kbd.svelte.d.ts",
			"svelte": "./package/components/common/kbd/Kbd.svelte",
			"default": "./package/components/common/kbd/Kbd.svelte"
		},
		"./components/icons/WindmillIcon.svelte": {
			"types": "./package/components/icons/WindmillIcon.d.ts",
			"svelte": "./package/components/icons/WindmillIcon.svelte",
			"default": "./package/components/icons/WindmillIcon.svelte"
		},
		"./components/icons/WindmillIcon2.svelte": {
			"types": "./package/components/icons/WindmillIcon2.d.ts",
			"svelte": "./package/components/icons/WindmillIcon2.svelte",
			"default": "./package/components/icons/WindmillIcon2.svelte"
		},
		"./components/icons/SchedulePollIcon.svelte": {
			"types": "./package/components/icons/SchedulePollIcon.d.ts",
			"svelte": "./package/components/icons/SchedulePollIcon.svelte",
			"default": "./package/components/icons/SchedulePollIcon.svelte"
		},
		"./components/IconedResourceType.svelte": {
			"types": "./package/components/IconedResourceType.svelte.d.ts",
			"svelte": "./package/components/IconedResourceType.svelte",
			"default": "./package/components/IconedResourceType.svelte"
		},
		"./components/common/drawer/Drawer.svelte": {
			"types": "./package/components/common/drawer/Drawer.svelte.d.ts",
			"svelte": "./package/components/common/drawer/Drawer.svelte",
			"default": "./package/components/common/drawer/Drawer.svelte"
		},
		"./components/common/drawer/DrawerContent.svelte": {
			"types": "./package/components/common/drawer/DrawerContent.svelte.d.ts",
			"svelte": "./package/components/common/drawer/DrawerContent.svelte",
			"default": "./package/components/common/drawer/DrawerContent.svelte"
		},
		"./components/common/button/Button.svelte": {
			"types": "./package/components/common/button/Button.svelte.d.ts",
			"svelte": "./package/components/common/button/Button.svelte",
			"default": "./package/components/common/button/Button.svelte"
		},
		"./components/RadioButton.svelte": {
			"types": "./package/components/RadioButton.svelte.d.ts",
			"svelte": "./package/components/RadioButton.svelte",
			"default": "./package/components/RadioButton.svelte"
		},
		"./components/Toggle.svelte": {
			"types": "./package/components/Toggle.svelte.d.ts",
			"svelte": "./package/components/Toggle.svelte",
			"default": "./package/components/Toggle.svelte"
		},
		"./components/common/tabs/Tabs.svelte": {
			"types": "./package/components/common/tabs/Tabs.svelte.d.ts",
			"svelte": "./package/components/common/tabs/Tabs.svelte",
			"default": "./package/components/common/tabs/Tabs.svelte"
		},
		"./components/common/tabs/Tab.svelte": {
			"types": "./package/components/common/tabs/Tab.svelte.d.ts",
			"svelte": "./package/components/common/tabs/Tab.svelte",
			"default": "./package/components/common/tabs/Tab.svelte"
		},
		"./components/common/alert/Alert.svelte": {
			"types": "./package/components/common/alert/Alert.svelte.d.ts",
			"svelte": "./package/components/common/alert/Alert.svelte",
			"default": "./package/components/common/alert/Alert.svelte"
		},
		"./components/apps/editor/AppPreview.svelte": {
			"types": "./package/components/apps/editor/AppPreview.svelte.d.ts",
			"svelte": "./package/components/apps/editor/AppPreview.svelte",
			"default": "./package/components/apps/editor/AppPreview.svelte"
		},
		"./components/FlowViewer.svelte": {
			"types": "./package/components/FlowViewer.svelte.d.ts",
			"svelte": "./package/components/FlowViewer.svelte",
			"default": "./package/components/FlowViewer.svelte"
		},
		"./components/FlowStatusViewer.svelte": {
			"types": "./package/components/FlowStatusViewer.svelte.d.ts",
			"svelte": "./package/components/FlowStatusViewer.svelte",
			"default": "./package/components/FlowStatusViewer.svelte"
		},
		"./components/FlowBuilder.svelte": {
			"types": "./package/components/FlowBuilder.svelte.d.ts",
			"svelte": "./package/components/FlowBuilder.svelte",
			"default": "./package/components/FlowBuilder.svelte"
		},
		"./components/AppEditor.svelte": {
			"types": "./package/components/apps/editor/AppEditor.svelte.d.ts",
			"svelte": "./package/components/apps/editor/AppEditor.svelte",
			"default": "./package/components/apps/editor/AppEditor.svelte"
		},
		"./components/ScriptBuilder.svelte": {
			"types": "./package/components/ScriptBuilder.svelte.d.ts",
			"svelte": "./package/components/ScriptBuilder.svelte",
			"default": "./package/components/ScriptBuilder.svelte"
		},
		"./components/FlowEditor.svelte": {
			"types": "./package/components/flows/FlowEditor.svelte.d.ts",
			"svelte": "./package/components/flows/FlowEditor.svelte",
			"default": "./package/components/flows/FlowEditor.svelte"
		},
		"./components/SchemaViewer.svelte": {
			"types": "./package/components/SchemaViewer.svelte.d.ts",
			"svelte": "./package/components/SchemaViewer.svelte",
			"default": "./package/components/SchemaViewer.svelte"
		},
		"./components/SchemaForm.svelte": {
			"types": "./package/components/SchemaForm.svelte.d.ts",
			"svelte": "./package/components/SchemaForm.svelte",
			"default": "./package/components/SchemaForm.svelte"
		},
		"./components/EditableSchemaWrapper.svelte": {
			"types": "./package/components/schema/EditableSchemaWrapper.svelte.d.ts",
			"svelte": "./package/components/schema/EditableSchemaWrapper.svelte",
			"default": "./package/components/schema/EditableSchemaWrapper.svelte"
		},
		"./components/ResourceEditor.svelte": {
			"types": "./package/components/ResourceEditor.svelte.d.ts",
			"svelte": "./package/components/ResourceEditor.svelte",
			"default": "./package/components/ResourceEditor.svelte"
		},
		"./components/SchemaEditor.svelte": {
			"types": "./package/components/EditableSchemaForm.svelte.d.ts",
			"svelte": "./package/components/EditableSchemaForm.svelte",
			"default": "./package/components/EditableSchemaForm.svelte"
		},
		"./components/ScriptEditor.svelte": {
			"types": "./package/components/ScriptEditor.svelte.d.ts",
			"svelte": "./package/components/ScriptEditor.svelte",
			"default": "./package/components/ScriptEditor.svelte"
		},
		"./components/scriptEditor/LogPanel.svelte": {
			"types": "./package/components/scriptEditor/LogPanel.svelte.d.ts",
			"svelte": "./package/components/scriptEditor/LogPanel.svelte",
			"default": "./package/components/scriptEditor/LogPanel.svelte"
		},
		"./common": {
			"types": "./package/common.d.ts",
			"default": "./package/common.js"
		},
		"./utils": {
			"types": "./package/utils.d.ts",
			"default": "./package/utils.js"
		},
		"./components/icons/store": {
			"types": "./package/components/icons/store.d.ts",
			"default": "./package/components/icons/store.js"
		},
		"./script_helpers": {
			"types": "./package/script_helpers.d.ts",
			"default": "./package/script_helpers.js"
		},
		"./infer": {
			"types": "./package/infer.d.ts",
			"default": "./package/infer.js"
		},
		"./stores": {
			"types": "./package/stores.d.ts",
			"default": "./package/stores.js"
		},
		"./gen": {
			"types": "./package/gen/index.d.ts",
			"default": "./package/gen/index.js"
		},
		"./components/flows/flowStore": {
			"types": "./package/components/flows/flowStore.d.ts",
			"default": "./package/components/flows/flowStore.js"
		},
		"./components/icons": {
			"types": "./package/components/icons/index.d.ts",
			"svelte": "./package/components/icons/index.js",
			"default": "./package/components/icons/index.js"
		},
		"./components/apps/inputType": {
			"types": "./package/components/apps/inputType.d.ts",
			"default": "./package/components/apps/inputType.js"
		},
		"./components/apps/types": {
			"types": "./package/components/apps/types.d.ts",
			"default": "./package/components/apps/types.js"
		},
		"./components/apps/editor/inlineScriptsPanel/utils": {
			"types": "./package/components/apps/editor/inlineScriptsPanel/utils.d.ts",
			"default": "./package/components/apps/editor/inlineScriptsPanel/utils.js"
		},
		"./gen/core/OpenAPI": {
			"types": "./package/gen/core/OpenAPI.d.ts",
			"default": "./package/gen/core/OpenAPI.js"
		},
		"./components/DropdownV2.svelte": {
			"types": "./package/components/DropdownV2.svelte.d.ts",
			"svelte": "./package/components/DropdownV2.svelte",
			"default": "./package/components/DropdownV2.svelte"
		},
		"./components/flows/FlowHistoryInner.svelte": {
			"types": "./package/components/flows/FlowHistoryInner.svelte.d.ts",
			"svelte": "./package/components/flows/FlowHistoryInner.svelte",
			"default": "./package/components/flows/FlowHistoryInner.svelte"
		},
		"./components/SimpleEditor.svelte": {
			"types": "./package/components/SimpleEditor.svelte.d.ts",
			"svelte": "./package/components/SimpleEditor.svelte",
			"default": "./package/components/SimpleEditor.svelte"
		},
		"./tailwindUtils": {
			"types": "./package/components/apps/editor/componentsPanel/tailwindUtils.d.ts",
			"default": "./package/components/apps/editor/componentsPanel/tailwindUtils.js"
		},
		"./components/custom_ui": {
			"types": "./package/components/custom_ui.d.ts",
			"default": "./package/components/custom_ui.js"
		}
	},
	"files": [
		"dist",
		"package",
		"scripts"
	],
	"license": "AGPL-3.0",
	"svelte": "./dist/index.js",
	"typesVersions": {
		">4.0": {
			"components/IconedResourceType.svelte": [
				"./package/components/IconedResourceType.svelte.d.ts"
			],
			"components/TestJobLoader.svelte": [
				"./package/components/TestJobLoader.svelte.d.ts"
			],
			"components/SchemaForm.svelte": [
				"./package/components/SchemaForm.svelte.d.ts"
			],
			"components/icons/WindmillIcon.svelte": [
				"./package/components/icons/WindmillIcon.svelte.d.ts"
			],
			"components/icons/WindmillIcon2.svelte": [
				"./package/components/icons/WindmillIcon2.svelte.d.ts"
			],
			"components/scriptEditor/LogPanel.svelte": [
				"./package/components/scriptEditor/LogPanel.svelte.d.ts"
			],
			"components/ScriptEditor.svelte": [
				"./package/components/ScriptEditor.svelte.d.ts"
			],
			"components/common/kbd/Kbd.svelte": [
				"./package/components/common/kbd/Kbd.svelte.d.ts"
			],
			"components/common/drawer/Drawer.svelte": [
				"./package/components/common/drawer/Drawer.svelte.d.ts"
			],
			"components/common/drawer/DrawerContent.svelte": [
				"./package/components/common/drawer/DrawerContent.svelte.d.ts"
			],
			"components/common/button/Button.svelte": [
				"./package/components/common/button/Button.svelte.d.ts"
			],
			"components/RadioButton.svelte": [
				"./package/components/RadioButton.svelte.d.ts"
			],
			"components/Toggle.svelte": [
				"./package/components/Toggle.svelte.d.ts"
			],
			"components/common/tabs/Tabs.svelte": [
				"./package/components/common/tabs/Tabs.svelte.d.ts"
			],
			"components/common/tabs/Tab.svelte": [
				"./package/components/common/tabs/Tab.svelte.d.ts"
			],
			"components/common/alert/Alert.svelte": [
				"./package/components/common/alert/Alert.svelte.d.ts"
			],
			"components/apps/editor/AppPreview.svelte": [
				"./package/components/apps/editor/AppPreview.svelte.d.ts"
			],
			"components/FlowViewer.svelte": [
				"./package/components/FlowViewer.svelte.d.ts"
			],
			"components/FlowStatusViewer.svelte": [
				"./package/components/FlowStatusViewer.svelte.d.ts"
			],
			"components/FlowBuilder.svelte": [
				"./package/components/FlowBuilder.svelte.d.ts"
			],
			"components/AppEditor.svelte": [
				"./package/components/apps/editor/AppEditor.svelte.d.ts"
			],
			"components/ScriptBuilder.svelte": [
				"./package/components/ScriptBuilder.svelte.d.ts"
			],
			"components/FlowEditor.svelte": [
				"./package/components/flows/FlowEditor.svelte.d.ts"
			],
			"components/SchemaViewer.svelte": [
				"./package/components/SchemaViewer.svelte.d.ts"
			],
			"components/SchemaEditor.svelte": [
				"./package/components/SchemaEditor.svelte.d.ts"
			],
			"components/EditableSchemaWrapper.svelte": [
				"./package/components/schema/EditableSchemaWrapper.svelte.d.ts"
			],
			"components/flows/FlowHistoryInner.svelte": [
				"./package/components/flows/FlowHistoryInner.svelte.d.ts"
			],
			"components/SimpleEditor.svelte": [
				"./package/components/SimpleEditor.svelte.d.ts"
			],
			"utils": [
				"./package/utils.d.ts"
			],
			"infer": [
				"./package/infer.d.ts"
			],
			"common": [
				"./package/common.d.ts"
			],
			"stores": [
				"./package/stores.d.ts"
			],
			"gen": [
				"./package/gen/index.d.ts"
			],
			"components/flows/flowStore": [
				"./package/components/flows/flowStore.d.ts"
			],
			"components/icons": [
				"./package/components/icons/index.d.ts"
			],
			"components/apps/inputType": [
				"./package/components/apps/inputType.d.ts"
			],
			"components/apps/types": [
				"./package/components/apps/types.d.ts"
			],
			"components/apps/editor/inlineScriptsPanel/utils": [
				"./package/components/apps/editor/inlineScriptsPanel/utils.d.ts"
			],
			"gen/core/OpenAPI": [
				"./package/gen/core/OpenAPI.d.ts"
			],
			"components/DropdownV2.svelte": [
				"./package/components/DropdownV2.svelte.d.ts"
			],
			"script_helpers": [
				"./package/script_helpers.d.ts"
			],
			"components/icons/store": [
				"./package/components/icons/store.d.ts"
			],
			"tailwindUtils": [
				"./package/components/apps/editor/componentsPanel/tailwindUtils.d.ts"
			],
			"components/custom_ui": [
				"./package/components/custom_ui.d.ts"
			]
		}
	},
	"optionalDependencies": {
		"@rollup/rollup-linux-x64-gnu": "^4.35.0",
		"fsevents": "^2.3.3"
	}
}<|MERGE_RESOLUTION|>--- conflicted
+++ resolved
@@ -1,10 +1,6 @@
 {
 	"name": "windmill-components",
-<<<<<<< HEAD
-	"version": "1.493.10",
-=======
 	"version": "1.496.3",
->>>>>>> ae81b4f4
 	"scripts": {
 		"dev": "vite dev",
 		"build": "vite build",
