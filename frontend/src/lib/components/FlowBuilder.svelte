--- conflicted
+++ resolved
@@ -83,15 +83,12 @@
 	import { Triggers } from './triggers/triggers.svelte'
 	import { TestSteps } from './flows/testSteps.svelte'
 	import { aiChatManager } from './copilot/chat/AIChatManager.svelte'
-<<<<<<< HEAD
 	import type { GraphModuleState } from './graph'
-=======
 	import {
 		setStepHistoryLoaderContext,
 		StepHistoryLoader,
 		type stepState
 	} from './stepHistoryLoader.svelte'
->>>>>>> 53f615ca
 
 	interface Props {
 		initialPath?: string
@@ -873,9 +870,7 @@
 		customUi && untrack(() => onCustomUiChange(customUi, hasAiDiff))
 	})
 
-<<<<<<< HEAD
 	let localModuleStates: Writable<Record<string, GraphModuleState>> = $state(writable({}))
-=======
 	export async function loadFlowState() {
 		await stepHistoryLoader.loadIndividualStepsStates(
 			flowStore.val as Flow,
@@ -909,7 +904,6 @@
 		stepHistoryLoader.setFlowJobInitial(loadedFromHistoryUrl.flowJobInitial)
 		stepHistoryLoader.stepStates = loadedFromHistoryUrl.stepsState
 	}
->>>>>>> 53f615ca
 </script>
 
 <svelte:window onkeydown={onKeyDown} />
@@ -1167,19 +1161,13 @@
 					}}
 					{forceTestTab}
 					{highlightArg}
-<<<<<<< HEAD
-					onRunPreview={() => {
-						flowPreviewButtons?.runPreview()
-					}}
 					{localModuleStates}
-=======
 					aiChatOpen={aiChatManager.open}
 					showFlowAiButton={!disableAi && customUi?.topBar?.aiBuilder != false}
 					toggleAiChat={() => aiChatManager.toggleOpen()}
 					onRunPreview={() => {
 						flowPreviewButtons?.openPreview(true)
 					}}
->>>>>>> 53f615ca
 				/>
 			{:else}
 				<CenteredPage>Loading...</CenteredPage>
