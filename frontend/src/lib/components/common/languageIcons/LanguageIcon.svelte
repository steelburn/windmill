<script lang="ts">
	import type { SupportedLanguage } from '$lib/common'
	import MySQLIcon from '$lib/components/icons/Mysql.svelte'
	import PostgresIcon from '$lib/components/icons/PostgresIcon.svelte'
	import { BashIcon, GoIcon, PythonIcon, TypeScriptIcon } from './'
	import JavaScript from './JavaScript.svelte'
	import FetchIcon from './FetchIcon.svelte'
	import DockerIcon from '$lib/components/icons/DockerIcon.svelte'
	import RestIcon from '$lib/components/icons/RestIcon.svelte'
	import PowershellIcon from '$lib/components/icons/PowershellIcon.svelte'
	import BigQueryIcon from '$lib/components/icons/BigQueryIcon.svelte'
	import OracleDBIcon from '$lib/components/icons/OracleDBIcon.svelte'
	import SnowflakeIcon from '$lib/components/icons/SnowflakeIcon.svelte'
	import GraphqlIcon from '$lib/components/icons/GraphqlIcon.svelte'
	import MSSqlServerIcon from '$lib/components/icons/MSSqlServerIcon.svelte'
	import BunIcon from '$lib/components/icons/BunIcon.svelte'
	import DenoIcon from '$lib/components/icons/DenoIcon.svelte'
	import type { Script } from '$lib/gen'
	import PHPIcon from '$lib/components/icons/PHPIcon.svelte'
	import RustIcon from '$lib/components/icons/RustIcon.svelte'
	import AnsibleIcon from '$lib/components/icons/AnsibleIcon.svelte'
	import CSharpIcon from '$lib/components/icons/CSharpIcon.svelte'
	import NuIcon from '$lib/components/icons/NuIcon.svelte'
	import JavaIcon from '$lib/components/icons/JavaIcon.svelte'
	import DuckDbIcon from '$lib/components/icons/DuckDbIcon.svelte'

	export let lang:
		| SupportedLanguage
		| 'mysql'
		| 'bun'
		| 'pgsql'
		| 'javascript'
		| 'fetch'
		| 'docker'
		| 'powershell'
		| 'bunnative'
	export let width = 30
	export let height = 30
	export let scale = 1

	const languageLabel: Record<Script['language'] | 'bunnative', String> = {
		python3: 'Python',
		deno: 'TypeScript',
		go: 'Go',
		bash: 'Bash',
		powershell: 'PowerShell',
		nativets: 'HTTP',
		bunnative: 'HTTP',
		graphql: 'GraphQL',
		postgresql: 'Postgresql',
		bigquery: 'BigQuery',
		oracledb: 'Oracle Database',
		duckdb: 'DuckDB',
		snowflake: 'Snowflake',
		mysql: 'MySQL',
		mssql: 'MS SQL Server',
		bun: 'TypeScript',
		php: 'PHP',
		rust: 'Rust',
		ansible: 'Ansible',
		csharp: 'C#',
		nu: 'Nu',
<<<<<<< HEAD
		java: 'Java',
		ruby: 'Ruby'
		// for related places search: ADD_NEW_LANG 
=======
		java: 'Java'
		// for related places search: ADD_NEW_LANG
>>>>>>> d47c078b
	}

	const langToComponent: Record<
		SupportedLanguage | 'pgsql' | 'javascript' | 'fetch' | 'docker' | 'powershell' | 'bunnative',
		any
	> = {
		go: GoIcon,
		python3: PythonIcon,
		deno: TypeScriptIcon,
		// graphql: TypeScriptIcon,
		bun: TypeScriptIcon,
		bunnative: RestIcon,
		bash: BashIcon,
		pgsql: PostgresIcon,
		mysql: MySQLIcon,
		bigquery: BigQueryIcon,
		oracledb: OracleDBIcon,
		snowflake: SnowflakeIcon,
		mssql: MSSqlServerIcon,
		javascript: JavaScript,
		fetch: FetchIcon,
		docker: DockerIcon,
		powershell: PowershellIcon,
		postgresql: PostgresIcon,
		nativets: RestIcon,
		graphql: GraphqlIcon,
		php: PHPIcon,
		rust: RustIcon,
		ansible: AnsibleIcon,
		csharp: CSharpIcon,
		nu: NuIcon,
		java: JavaIcon,
<<<<<<< HEAD
		ruby: JavaIcon
		// for related places search: ADD_NEW_LANG 
=======
		duckdb: DuckDbIcon
		// for related places search: ADD_NEW_LANG
>>>>>>> d47c078b
	}

	let subIconScale = width === 30 ? 0.6 : 0.8
</script>

<div class="relative">
	<svelte:component
		this={langToComponent[lang]}
		title={languageLabel[lang]}
		width={width * scale}
		height={height * scale}
		{...$$restProps}
	/>
	{#if lang === 'deno'}
		<div
			class="absolute -top-1.5 -right-1.5 bg-surface rounded-full flex items-center"
			style={`width: ${width * scale * subIconScale}px; height: ${
				height * scale * subIconScale
			}px;`}
		>
			<DenoIcon width={width * scale * subIconScale} height={height * scale * subIconScale} />
		</div>
	{/if}
	{#if lang === 'bun'}
		<div
			class="absolute -top-1.5 -right-1.5 bg-surface rounded-full flex items-center justify-center"
			style={`width: ${width * scale * subIconScale}px; height: ${
				height * scale * subIconScale
			}px;`}
		>
			<BunIcon
				width={width * scale * (subIconScale - 0.1)}
				height={height * scale * (subIconScale - 0.1)}
			/>
		</div>
	{/if}
</div><|MERGE_RESOLUTION|>--- conflicted
+++ resolved
@@ -60,14 +60,9 @@
 		ansible: 'Ansible',
 		csharp: 'C#',
 		nu: 'Nu',
-<<<<<<< HEAD
 		java: 'Java',
 		ruby: 'Ruby'
 		// for related places search: ADD_NEW_LANG 
-=======
-		java: 'Java'
-		// for related places search: ADD_NEW_LANG
->>>>>>> d47c078b
 	}
 
 	const langToComponent: Record<
@@ -100,13 +95,9 @@
 		csharp: CSharpIcon,
 		nu: NuIcon,
 		java: JavaIcon,
-<<<<<<< HEAD
-		ruby: JavaIcon
-		// for related places search: ADD_NEW_LANG 
-=======
+		ruby: JavaIcon,
 		duckdb: DuckDbIcon
 		// for related places search: ADD_NEW_LANG
->>>>>>> d47c078b
 	}
 
 	let subIconScale = width === 30 ? 0.6 : 0.8
