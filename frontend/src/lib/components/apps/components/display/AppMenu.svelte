<script lang="ts">
	import { getContext } from 'svelte'
	import { twMerge } from 'tailwind-merge'
	import { initConfig, initOutput } from '../../editor/appUtils'
	import { components, type ButtonComponent } from '../../editor/component'
	import type {
		AppViewerContext,
		BaseAppComponent,
		ComponentCustomCSS,
		RichConfigurations
	} from '../../types'
	import { initCss } from '../../utils'
	import ResolveConfig from '../helpers/ResolveConfig.svelte'
	import InitializeComponent from '../helpers/InitializeComponent.svelte'
	import { Button } from '$lib/components/common'
	import { loadIcon } from '../icon'
	import ResolveStyle from '../helpers/ResolveStyle.svelte'
	import { AppButton } from '../buttons'
	import AlignWrapper from '../helpers/AlignWrapper.svelte'
	import { Menubar, Menu, MeltButton } from '$lib/components/meltComponents'

	export let id: string
	export let configuration: RichConfigurations
	export let customCss: ComponentCustomCSS<'menucomponent'> | undefined = undefined
	export let render: boolean
	export let horizontalAlignment: 'left' | 'center' | 'right' | undefined = undefined
	export let verticalAlignment: 'top' | 'center' | 'bottom' | undefined = undefined
	export let menuItems: (BaseAppComponent & ButtonComponent)[]

	const { app, worldStore } = getContext<AppViewerContext>('AppViewerContext')

	let outputs = initOutput($worldStore, id, {
		result: {
			latestButtonClicked: undefined as string | undefined
		}
	})

	const resolvedConfig = initConfig(
		components['menucomponent'].initialData.configuration,
		configuration
	)

	const modalId = crypto.randomUUID()

	let css = initCss($app.css?.menucomponent, customCss)

	let beforeIconComponent: any
	let afterIconComponent: any

	$: resolvedConfig.beforeIcon && beforeIconComponent && handleBeforeIcon()
	$: resolvedConfig.afterIcon && afterIconComponent && handleAfterIcon()

	async function handleBeforeIcon() {
		if (resolvedConfig.beforeIcon) {
			beforeIconComponent = await loadIcon(
				resolvedConfig.beforeIcon,
				beforeIconComponent,
				14,
				undefined,
				undefined
			)
		}
	}

	async function handleAfterIcon() {
		if (resolvedConfig.afterIcon) {
			afterIconComponent = await loadIcon(
				resolvedConfig.afterIcon,
				afterIconComponent,
				14,
				undefined,
				undefined
			)
		}
	}
</script>

<InitializeComponent {id} />

{#each Object.keys(components['menucomponent'].initialData.configuration) as key (key)}
	<ResolveConfig
		{id}
		{key}
		bind:resolvedConfig={resolvedConfig[key]}
		configuration={configuration[key]}
	/>
{/each}

{#each Object.keys(css ?? {}) as key (key)}
	<ResolveStyle
		{id}
		{customCss}
		{key}
		bind:css={css[key]}
		componentStyle={$app.css?.menucomponent}
	/>
{/each}

{#if render}
	<AlignWrapper {horizontalAlignment} {verticalAlignment}>
		<Menubar let:createMenu class={resolvedConfig.fillContainer ? 'w-full h-full' : ''}>
			<Menu
				{createMenu}
				placement="bottom-end"
				justifyEnd={false}
				class={resolvedConfig.fillContainer ? 'w-full h-full' : ''}
				usePointerDownOutside={true}
<<<<<<< HEAD
				clickOutsideExcludeIds={modalId ? [modalId] : []}
				let:close
=======
				renderContent
>>>>>>> da503dc3
			>
				<svelte:fragment slot="trigger" let:trigger>
					<MeltButton meltElement={trigger} class="w-full h-full">
						<Button
							on:pointerdown={(e) => e.stopPropagation()}
							btnClasses={twMerge(
								css?.button?.class,
								'wm-button',
								'wm-menu-button',
								resolvedConfig.fillContainer ? 'w-full h-full' : ''
							)}
							wrapperClasses={twMerge(
								'wm-button-container',
								'wm-menu-button-container',
								resolvedConfig.fillContainer ? 'w-full h-full' : ''
							)}
							style={css?.button?.style}
							size={resolvedConfig.size}
							color={resolvedConfig.color}
							nonCaptureEvent
						>
							<span class="truncate inline-flex gap-2 items-center">
								{#if resolvedConfig.beforeIcon}
									{#key resolvedConfig.beforeIcon}
										<div class="min-w-4" bind:this={beforeIconComponent}></div>
									{/key}
								{/if}
								{#if resolvedConfig.label && resolvedConfig.label?.length > 0}
									<div>{resolvedConfig.label}</div>
								{/if}
								{#if resolvedConfig.afterIcon}
									{#key resolvedConfig.afterIcon}
										<div class="min-w-4" bind:this={afterIconComponent}></div>
									{/key}
								{/if}
							</span>
						</Button>
					</MeltButton>
				</svelte:fragment>

				<div class="flex flex-col w-full p-1 gap-2 max-h-[50vh] overflow-y-auto">
					{#if menuItems.length > 0}
						{#each menuItems as actionButton, actionIndex (actionButton?.id)}
							{#if actionButton.type == 'buttoncomponent'}
								<div
									on:pointerup={() => {
										outputs?.result.set({
											latestButtonClicked: actionButton.id
										})
									}}
								>
									<AppButton
										noInitialize
										extraKey={'idx' + actionIndex}
										render={true}
										id={actionButton.id}
										customCss={actionButton.customCss}
										configuration={actionButton.configuration}
										recomputeIds={actionButton.recomputeIds}
										componentInput={actionButton.componentInput}
										noWFull={false}
										isMenuItem={true}
										{modalId}
										onSuccess={() => {
											close()
										}}
										modalWrapperClass="z-[7000]"
									/>
								</div>
							{/if}
						{/each}
					{/if}
				</div>
			</Menu>
		</Menubar>
	</AlignWrapper>
{/if}<|MERGE_RESOLUTION|>--- conflicted
+++ resolved
@@ -105,12 +105,9 @@
 				justifyEnd={false}
 				class={resolvedConfig.fillContainer ? 'w-full h-full' : ''}
 				usePointerDownOutside={true}
-<<<<<<< HEAD
 				clickOutsideExcludeIds={modalId ? [modalId] : []}
 				let:close
-=======
 				renderContent
->>>>>>> da503dc3
 			>
 				<svelte:fragment slot="trigger" let:trigger>
 					<MeltButton meltElement={trigger} class="w-full h-full">
