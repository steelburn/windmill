--- conflicted
+++ resolved
@@ -70,15 +70,10 @@
 			case 'ansible':
 				return yaml
 			case 'java':
-<<<<<<< HEAD
 				return java;
 			case 'ruby':
 				return ruby;
 			// for related places search: ADD_NEW_LANG 
-=======
-				return java
-			// for related places search: ADD_NEW_LANG
->>>>>>> d47c078b
 			default:
 				return typescript
 		}
