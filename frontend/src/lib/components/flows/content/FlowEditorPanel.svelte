--- conflicted
+++ resolved
@@ -15,12 +15,9 @@
 
 	export let noEditor = false
 	export let enableAi = false
-<<<<<<< HEAD
 	export let newFlow = false
-=======
 	export let disabledFlowInputs = false
 
->>>>>>> 111bfc6a
 	const { selectedId, flowStore, flowStateStore, flowInputsStore } =
 		getContext<FlowEditorContext>('FlowEditorContext')
 
