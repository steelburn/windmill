--- conflicted
+++ resolved
@@ -5,24 +5,15 @@
 	import { Skeleton } from '../common'
 	import { getContext, onDestroy, onMount, setContext } from 'svelte'
 	import type { FlowEditorContext } from './types'
-<<<<<<< HEAD
-	import type { FlowCopilotContext } from '../copilot/flow'
-	import { classNames } from '$lib/utils'
-=======
-
->>>>>>> f5f2f8f3
 	import { writable } from 'svelte/store'
 	import type { PropPickerContext, FlowPropPickerConfig } from '$lib/components/prop_picker'
 	import type { PickableProperties } from '$lib/components/flows/previousResults'
 	import type { Flow } from '$lib/gen'
 	import type { Trigger } from '$lib/components/triggers/utils'
-<<<<<<< HEAD
 	import { Splitpanes, Pane } from '$lib/components/splitPanes/index'
-=======
 	import FlowAIChat from '../copilot/chat/flow/FlowAIChat.svelte'
 	import { aiChatManager, AIMode } from '../copilot/chat/AIChatManager.svelte'
 	import TriggerableByAI from '../TriggerableByAI.svelte'
->>>>>>> f5f2f8f3
 	const { flowStore } = getContext<FlowEditorContext>('FlowEditorContext')
 
 	export let loading: boolean
@@ -40,12 +31,7 @@
 		| undefined = undefined
 	export let onDeployTrigger: (trigger: Trigger) => void = () => {}
 
-<<<<<<< HEAD
-	const { currentStepStore: copilotCurrentStepStore } =
-		getContext<FlowCopilotContext>('FlowCopilotContext')
-=======
 	let flowModuleSchemaMap: FlowModuleSchemaMap | undefined
->>>>>>> f5f2f8f3
 
 	setContext<PropPickerContext>('PropPickerContext', {
 		flowPropPickerConfig: writable<FlowPropPickerConfig | undefined>(undefined),
@@ -65,14 +51,9 @@
 	id="flow-editor"
 	class={'h-full overflow-hidden transition-colors duration-[400ms] ease-linear border-t'}
 >
-<<<<<<< HEAD
+	<TriggerableByAI id="flow-editor" description="Component to edit a flow" />
 	<Splitpanes id="flow-editor" defaultSizes={[60, 40]}>
 		<Pane minSize={15} class="h-full relative z-0" index={0}>
-=======
-	<TriggerableByAI id="flow-editor" description="Component to edit a flow" />
-	<Splitpanes>
-		<Pane size={50} minSize={15} class="h-full relative z-0">
->>>>>>> f5f2f8f3
 			<div class="grow overflow-hidden bg-gray h-full bg-surface-secondary relative">
 				{#if loading}
 					<div class="p-2 pt-10">
@@ -100,11 +81,7 @@
 				{/if}
 			</div>
 		</Pane>
-<<<<<<< HEAD
-		<Pane class="relative z-10" index={1}>
-=======
-		<Pane class="relative z-10" size={50} minSize={20}>
->>>>>>> f5f2f8f3
+		<Pane class="relative z-10" index={1} minSize={20}>
 			{#if loading}
 				<div class="w-full h-full">
 					<div class="block m-auto pt-40 w-10">
