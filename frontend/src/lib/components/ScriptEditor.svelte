<script lang="ts">
	import { BROWSER } from 'esm-env'

	import type { Schema, SupportedLanguage } from '$lib/common'
	import { type CompletedJob, type Job, JobService, type Preview, type ScriptLang } from '$lib/gen'
	import { copilotInfo, enterpriseLicense, userStore, workspaceStore } from '$lib/stores'
	import { copyToClipboard, emptySchema, sendUserToast } from '$lib/utils'
	import Editor from './Editor.svelte'
	import { inferArgs, inferAssets } from '$lib/infer'
	import { Pane, Splitpanes } from 'svelte-splitpanes'
	import SchemaForm from './SchemaForm.svelte'
	import LogPanel from './scriptEditor/LogPanel.svelte'
	import EditorBar, { EDITOR_BAR_WIDTH_THRESHOLD } from './EditorBar.svelte'
	import TestJobLoader from './TestJobLoader.svelte'
	import JobProgressBar from '$lib/components/jobs/JobProgressBar.svelte'
	import { createEventDispatcher, onDestroy, onMount, untrack } from 'svelte'
	import { Button } from './common'
	import SplitPanesWrapper from './splitPanes/SplitPanesWrapper.svelte'
	import WindmillIcon from './icons/WindmillIcon.svelte'
	import * as Y from 'yjs'
	import { scriptLangToEditorLang } from '$lib/scripts'
	import { WebsocketProvider } from 'y-websocket'
	import Modal from './common/modal/Modal.svelte'
	import DiffEditor from './DiffEditor.svelte'
	import {
		Clipboard,
		CornerDownLeft,
		ExternalLink,
		Github,
		Play,
		PlayIcon,
		WandSparkles
	} from 'lucide-svelte'
	import { setLicense } from '$lib/enterpriseUtils'
	import type { ScriptEditorWhitelabelCustomUi } from './custom_ui'
	import Tabs from './common/tabs/Tabs.svelte'
	import Tab from './common/tabs/Tab.svelte'
	import { slide } from 'svelte/transition'
	import CaptureTable from '$lib/components/triggers/CaptureTable.svelte'
	import CaptureButton from './triggers/CaptureButton.svelte'
	import { setContext } from 'svelte'
	import HideButton from './apps/editor/settingsPanel/HideButton.svelte'
	import { base } from '$lib/base'
	import { SUPPORTED_CHAT_SCRIPT_LANGUAGES } from './copilot/chat/script/core'
	import { getStringError } from './copilot/chat/utils'
	import type { ScriptOptions } from './copilot/chat/ContextManager.svelte'
	import { aiChatManager, AIMode } from './copilot/chat/AIChatManager.svelte'
<<<<<<< HEAD
	import { triggerableByAI } from '$lib/actions/triggerableByAI'
	import AssetsDropdownButton from './assets/AssetsDropdownButton.svelte'
=======
	import { triggerableByAI } from '$lib/actions/triggerableByAI.svelte'
>>>>>>> 218792c8

	interface Props {
		// Exported
		schema?: Schema | any
		code: string
		path: string | undefined
		lang: Preview['language']
		kind?: string | undefined
		template?: 'pgsql' | 'mysql' | 'script' | 'docker' | 'powershell' | 'bunnative'
		tag: string | undefined
		initialArgs?: Record<string, any>
		fixedOverflowWidgets?: boolean
		noSyncFromGithub?: boolean
		editor?: Editor | undefined
		diffEditor?: DiffEditor | undefined
		collabMode?: boolean
		edit?: boolean
		noHistory?: boolean
		saveToWorkspace?: boolean
		watchChanges?: boolean
		customUi?: ScriptEditorWhitelabelCustomUi | undefined
		args: Record<string, any>
		selectedTab?: 'main' | 'preprocessor'
		hasPreprocessor?: boolean
		captureTable?: CaptureTable | undefined
		showCaptures?: boolean
		stablePathForCaptures?: string
		lastSavedCode?: string | undefined
		lastDeployedCode?: string | undefined
		editor_bar_right?: import('svelte').Snippet
	}

	let {
		schema = $bindable(),
		code = $bindable(),
		path,
		lang,
		kind = undefined,
		template = 'script',
		tag,
		fixedOverflowWidgets = true,
		noSyncFromGithub = false,
		editor = $bindable(undefined),
		diffEditor = $bindable(undefined),
		collabMode = false,
		edit = true,
		noHistory = false,
		saveToWorkspace = false,
		watchChanges = false,
		customUi = undefined,
		args = $bindable(),
		selectedTab = $bindable('main'),
		hasPreprocessor = $bindable(false),
		captureTable = $bindable(undefined),
		showCaptures = true,
		stablePathForCaptures = '',
		lastSavedCode = undefined,
		lastDeployedCode = undefined,
		editor_bar_right
	}: Props = $props()

	$effect.pre(() => {
		if (schema == undefined) {
			schema = emptySchema()
		}
	})
	let showHistoryDrawer = $state(false)

	let jobProgressReset: (() => void) | undefined = $state(undefined)
	let diffMode = $state(false)

	let websocketAlive = $state({
		pyright: false,
		deno: false,
		go: false,
		ruff: false,
		shellcheck: false
	})

	const dispatch = createEventDispatcher()

	$effect(() => {
		watchChanges &&
			(code != undefined || schema != undefined) &&
			dispatch('change', { code, schema })
	})

	let assets: string[] = $state([])
	$effect(() => {
		inferAssets(lang, code).then((a) => (assets = a))
	})

	let width = $state(1200)

	let testJobLoader: TestJobLoader | undefined = $state(undefined)

	let isValid: boolean = $state(true)
	let scriptProgress = $state(undefined)

	let logPanel: LogPanel | undefined = $state(undefined)
	// Test
	let testIsLoading = $state(false)
	let testJob: Job | undefined = $state()
	let pastPreviews: CompletedJob[] = $state([])
	let validCode = $state(true)

	let wsProvider: WebsocketProvider | undefined = $state(undefined)
	let yContent: Y.Text | undefined = $state(undefined)
	let peers: { name: string }[] = $state([])
	let showCollabPopup = $state(false)

	const url = new URL(window.location.toString())
	let initialCollab = /true|1/i.test(url.searchParams.get('collab') ?? '0')

	if (initialCollab) {
		setCollaborationMode()
		url.searchParams.delete('collab')
		url.searchParams.delete('path')
		history.replaceState(null, '', url)
	}

	function onKeyDown(event: KeyboardEvent) {
		if ((event.ctrlKey || event.metaKey) && event.key == 'Enter') {
			event.preventDefault()
			runTest()
		} else if ((event.ctrlKey || event.metaKey) && event.key == 'u') {
			event.preventDefault()
			toggleTestPanel()
		}
	}

	export function setArgs(nargs: Record<string, any>) {
		args = nargs
	}

	export async function runTest() {
		// Not defined if JobProgressBar not loaded
		if (jobProgressReset) jobProgressReset()
		//@ts-ignore
		let job = await testJobLoader.runPreview(
			path,
			code,
			lang,
			selectedTab === 'preprocessor' || kind === 'preprocessor'
				? { _ENTRYPOINT_OVERRIDE: 'preprocessor', ...(args ?? {}) }
				: (args ?? {}),
			tag
		)
		logPanel?.setFocusToLogs()
		return job
	}

	async function loadPastTests(): Promise<void> {
		pastPreviews = await JobService.listCompletedJobs({
			workspace: $workspaceStore!,
			jobKinds: 'preview',
			createdBy: $userStore?.username,
			scriptPathExact: path
		})
	}

	export async function inferSchema(code: string, nlang?: SupportedLanguage, resetArgs = false) {
		let nschema = schema ?? emptySchema()

		try {
			const result = await inferArgs(
				nlang ?? lang,
				code,
				nschema,
				selectedTab === 'preprocessor' || kind === 'preprocessor' ? 'preprocessor' : undefined
			)

			if (kind === 'preprocessor') {
				hasPreprocessor = false
				selectedTab = 'main'
			} else {
				hasPreprocessor =
					(selectedTab === 'preprocessor' ? !result?.no_main_func : result?.has_preprocessor) ??
					false

				if (!hasPreprocessor && selectedTab === 'preprocessor') {
					selectedTab = 'main'
				}
			}

			validCode = true
			if (resetArgs) {
				args = {}
			}
			schema = nschema
		} catch (e) {
			validCode = false
		}
	}

	onMount(() => {
		inferSchema(code)
		loadPastTests()
		aiChatManager.changeMode(AIMode.SCRIPT)
	})

	setLicense()
	export async function setCollaborationMode() {
		await setLicense()
		if (!$enterpriseLicense) {
			sendUserToast(`Multiplayer is an enterprise feature`, true, [
				{
					label: 'Upgrade',
					callback: () => {
						window.open('https://www.windmill.dev/pricing', '_blank')
					}
				}
			])
			return
		}

		const ydoc = new Y.Doc()
		if (wsProvider) {
			wsProvider.destroy()
		}
		let yContentInit = ydoc.getText('content')

		const wsProtocol = BROWSER && window.location.protocol == 'https:' ? 'wss' : 'ws'

		wsProvider = new WebsocketProvider(
			`${wsProtocol}://${window.location.host}/ws_mp/`,
			$workspaceStore + '/' + (path ?? 'no-room-name'),
			ydoc,
			{ connect: false }
		)

		wsProvider.on('sync', (isSynced: boolean) => {
			if (isSynced && yContentInit?.toJSON() == '') {
				showCollabPopup = true
				yContentInit?.insert(0, code)
			}
			yContent = yContentInit
		})

		wsProvider.on('connection-error', (WSErrorEvent) => {
			console.error(WSErrorEvent)
			sendUserToast('Multiplayer server connection had an error', true)
		})
		wsProvider.connect()
		const awareness = wsProvider.awareness

		awareness.setLocalStateField('user', {
			name: $userStore?.username
		})

		function setPeers() {
			peers = Array.from(awareness.getStates().values()).map((x) => x?.['user'])
		}

		setPeers()
		// You can observe when a user updates their awareness information
		awareness.on('change', (changes) => {
			setPeers()
		})
	}

	export function disableCollaboration() {
		if (!wsProvider?.shouldConnect) return
		peers = []
		console.log('collab mode disabled')
		wsProvider?.disconnect()
		wsProvider.destroy()
		wsProvider = undefined
	}

	onDestroy(() => {
		disableCollaboration()
		aiChatManager.scriptEditorApplyCode = undefined
		aiChatManager.scriptEditorShowDiffMode = undefined
		aiChatManager.scriptEditorOptions = undefined
		aiChatManager.changeMode(AIMode.NAVIGATOR)
	})

	function asKind(str: string | undefined) {
		return str as 'script' | 'approval' | 'trigger' | undefined
	}

	function collabUrl() {
		let url = new URL(window.location.toString().split('#')[0])
		url.search = ''
		return `${url}?collab=1` + (edit ? '' : `&path=${path}`)
	}

	let showTabs = $derived(hasPreprocessor)
	$effect(() => {
		!hasPreprocessor && (selectedTab = 'main')
	})
	$effect(() => {
		selectedTab && code && untrack(() => inferSchema(code))
	})

	let argsRender = $state(0)
	export async function updateArgs(newArgs: Record<string, any>) {
		if (Object.keys(newArgs).length > 0) {
			args = { ...newArgs }
			argsRender++
		}
	}

	setContext('disableTooltips', customUi?.disableTooltips === true)

	let codePanelSize = $state(70)
	let testPanelSize = $state(30)
	let storedTestPanelSize = untrack(() => testPanelSize)

	function toggleTestPanel() {
		if (testPanelSize > 0) {
			storedTestPanelSize = testPanelSize
			codePanelSize += testPanelSize
			testPanelSize = 0
		} else {
			codePanelSize -= storedTestPanelSize
			testPanelSize = storedTestPanelSize
		}
	}

	function getError(job: Job | undefined) {
		if (job != undefined && job.type === 'CompletedJob' && !job.success) {
			return getStringError(job.result)
		}
		return undefined
	}

	function showDiffMode() {
		diffMode = true
		diffEditor?.setOriginal(lastDeployedCode ?? '')
		diffEditor?.setModified(editor?.getCode() ?? '')
		diffEditor?.show()
		editor?.hide()
	}

	function hideDiffMode() {
		diffMode = false
		diffEditor?.hide()
		editor?.show()
	}

	let error = $derived(getError(testJob))

	$effect(() => {
		const options: ScriptOptions = {
			code,
			lang: lang as ScriptLang,
			error,
			args: args ?? {},
			path,
			lastSavedCode,
			lastDeployedCode,
			diffMode
		}
		untrack(() => {
			aiChatManager.scriptEditorOptions = options
			aiChatManager.scriptEditorApplyCode = (code: string) => {
				hideDiffMode()
				editor?.reviewAndApplyCode(code)
			}
			aiChatManager.scriptEditorShowDiffMode = showDiffMode
		})
	})
</script>

<TestJobLoader
	on:done={loadPastTests}
	bind:scriptProgress
	bind:this={testJobLoader}
	bind:isLoading={testIsLoading}
	bind:job={testJob}
/>

<svelte:window onkeydown={onKeyDown} />

<!-- Standalone triggerable registration for the script editor -->
<div
	style="display: none"
	use:triggerableByAI={{
		id: 'script-editor',
		description: 'Component to edit a script'
	}}
></div>

<Modal title="Invite others" bind:open={showCollabPopup}>
	<div>Have others join by sharing the following url:</div>
	<div class="flex gap-2 pr-4">
		<input type="text" disabled value={collabUrl()} />

		<Button
			color="light"
			startIcon={{ icon: Clipboard }}
			iconOnly
			on:click={() => copyToClipboard(collabUrl())}
		/>
	</div>
</Modal>
<div class="border-b shadow-sm px-1 pr-4" bind:clientWidth={width}>
	<div class="flex justify-between space-x-2">
		{#if args}
			<EditorBar
				scriptPath={edit ? path : undefined}
				on:toggleCollabMode={() => {
					if (wsProvider?.shouldConnect) {
						disableCollaboration()
					} else {
						setCollaborationMode()
					}
				}}
				on:showDiffMode={showDiffMode}
				on:hideDiffMode={hideDiffMode}
				customUi={{ ...customUi?.editorBar, aiGen: false }}
				collabLive={wsProvider?.shouldConnect}
				{collabMode}
				{validCode}
				iconOnly={width < EDITOR_BAR_WIDTH_THRESHOLD}
				on:collabPopup={() => (showCollabPopup = true)}
				{editor}
				{lang}
				on:createScriptFromInlineScript
				{websocketAlive}
				collabUsers={peers}
				kind={asKind(kind)}
				{template}
				{diffEditor}
				{args}
				{noHistory}
				{saveToWorkspace}
				lastDeployedCode={lastDeployedCode && lastDeployedCode !== code
					? lastDeployedCode
					: undefined}
				{diffMode}
				bind:showHistoryDrawer
			>
				{#snippet right()}
					{@render editor_bar_right?.()}
				{/snippet}
			</EditorBar>
		{/if}
		{#if !noSyncFromGithub && customUi?.editorBar?.useVsCode != false}
			<div class="py-1">
				<Button
					target="_blank"
					href="https://www.windmill.dev/docs/cli_local_dev/vscode-extension"
					color="light"
					size="xs"
					btnClasses="hidden lg:flex"
					startIcon={{
						icon: Github
					}}
				>
					Use VScode
				</Button>
			</div>
		{/if}
	</div>
</div>
<SplitPanesWrapper>
	<Splitpanes class="!overflow-visible">
		<Pane bind:size={codePanelSize} minSize={10} class="!overflow-visible">
			<div class="h-full !overflow-visible bg-gray-50 dark:bg-[#272D38] relative">
				<div class="absolute top-2 right-4 z-10 flex flex-row gap-2">
					{#if assets.length}
						<AssetsDropdownButton {assets} />
					{/if}
					{#if testPanelSize === 0}
						<HideButton
							hidden={true}
							direction="right"
							size="md"
							panelName="Test"
							shortcut="U"
							customHiddenIcon={{
								icon: PlayIcon
							}}
							on:click={() => {
								toggleTestPanel()
							}}
							btnClasses="bg-marine-400 hover:bg-marine-200 !text-primary-inverse hover:!text-primary-inverse hover:dark:!text-primary-inverse dark:bg-marine-50 dark:hover:bg-marine-50/70"
							color="marine"
						/>
					{/if}
					{#if !aiChatManager.open}
						{#if customUi?.editorBar?.aiGen != false && SUPPORTED_CHAT_SCRIPT_LANGUAGES.includes(lang ?? '')}
							<HideButton
								hidden={true}
								direction="right"
								panelName="AI"
								shortcut="L"
								size="md"
								usePopoverOverride={!$copilotInfo.enabled}
								customHiddenIcon={{
									icon: WandSparkles
								}}
								btnClasses="!text-violet-800 dark:!text-violet-400 border border-gray-200 dark:border-gray-600 bg-surface"
								on:click={() => {
									aiChatManager.toggleOpen()
								}}
							>
								{#snippet popoverOverride()}
									<div class="text-sm">
										Enable Windmill AI in the <a
											href="{base}/workspace_settings?tab=ai"
											target="_blank"
											class="inline-flex flex-row items-center gap-1"
										>
											workspace settings <ExternalLink size={16} />
										</a>
									</div>
								{/snippet}
							</HideButton>
						{/if}
					{/if}
				</div>

				{#key lang}
					<Editor
						lineNumbersMinChars={4}
						folding
						{path}
						bind:code
						bind:websocketAlive
						bind:this={editor}
						{yContent}
						awareness={wsProvider?.awareness}
						on:change={(e) => {
							inferSchema(e.detail)
						}}
						on:saveDraft
						on:toggleAiPanel={() => aiChatManager.toggleOpen()}
						on:addSelectedLinesToAiChat={(e) => {
							const { lines, startLine, endLine } = e.detail
							aiChatManager.addSelectedLinesToContext(lines, startLine, endLine)
						}}
						on:toggleTestPanel={toggleTestPanel}
						cmdEnterAction={async () => {
							await inferSchema(code)
							runTest()
						}}
						formatAction={async () => {
							await inferSchema(code)
							try {
								localStorage.setItem(path ?? 'last_save', code)
							} catch (e) {
								console.error('Could not save last_save to local storage', e)
							}
							dispatch('format')
						}}
						class="flex flex-1 h-full !overflow-visible"
						scriptLang={lang}
						automaticLayout={true}
						{fixedOverflowWidgets}
						{args}
					/>
					<DiffEditor
						class="h-full"
						bind:this={diffEditor}
						automaticLayout
						defaultLang={scriptLangToEditorLang(lang)}
						{fixedOverflowWidgets}
						showButtons={diffMode}
						on:hideDiffMode={hideDiffMode}
						on:seeHistory={() => {
							showHistoryDrawer = true
						}}
					/>
				{/key}
			</div>
		</Pane>
		<Pane bind:size={testPanelSize} minSize={0}>
			<div class="flex flex-col h-full">
				{#if showTabs}
					<div transition:slide={{ duration: 200 }}>
						<Tabs bind:selected={selectedTab}>
							<Tab value="main">Main</Tab>
							{#if hasPreprocessor}
								<div transition:slide={{ duration: 200, axis: 'x' }}>
									<Tab value="preprocessor">Preprocessor</Tab>
								</div>
							{/if}
						</Tabs>
					</div>
				{/if}

				<div class="flex justify-center pt-1 relative">
					<div class="absolute top-2 left-2">
						<HideButton
							hidden={false}
							direction="right"
							panelName="Test"
							shortcut="U"
							size="md"
							on:click={() => {
								toggleTestPanel()
							}}
						/>
					</div>
					{#if testIsLoading}
						<Button on:click={testJobLoader?.cancelJob} btnClasses="w-full" color="red" size="xs">
							<WindmillIcon
								white={true}
								class="mr-2 text-white"
								height="16px"
								width="20px"
								spin="fast"
							/>
							Cancel
						</Button>
					{:else if customUi?.previewPanel?.disableTriggerButton !== true}
						<div class="flex flex-row divide-x divide-gray-800 dark:divide-gray-300 items-stretch">
							<Button
								color="dark"
								on:click={() => {
									runTest()
								}}
								btnClasses="w-full rounded-r-none"
								size="xs"
								startIcon={{
									icon: Play,
									classes: 'animate-none'
								}}
								shortCut={{ Icon: CornerDownLeft, hide: testIsLoading }}
							>
								{#if testIsLoading}
									Running
								{:else}
									Test
								{/if}
							</Button>
							<CaptureButton on:openTriggers />
						</div>
					{:else}
						<div class="flex flex-row divide-x divide-gray-800 dark:divide-gray-300 items-stretch">
							<Button
								color="dark"
								on:click={() => {
									runTest()
								}}
								btnClasses="w-full"
								size="xs"
								startIcon={{
									icon: Play,
									classes: 'animate-none'
								}}
								shortCut={{ Icon: CornerDownLeft, hide: testIsLoading }}
							>
								{#if testIsLoading}
									Running
								{:else}
									Test
								{/if}
							</Button>
						</div>
					{/if}
				</div>
				<Splitpanes horizontal class="!max-h-[calc(100%-43px)]">
					<Pane size={33}>
						<div class="px-4">
							<div class="break-words relative font-sans">
								{#key argsRender}
									<SchemaForm
										helperScript={{
											type: 'inline',
											code,
											//@ts-ignore
											lang
										}}
										compact
										{schema}
										bind:args
										bind:isValid
										noVariablePicker={customUi?.previewPanel?.disableVariablePicker === true}
										showSchemaExplorer
									/>
								{/key}
							</div>
						</div>
					</Pane>
					<Pane size={67} class="relative">
						<LogPanel
							bind:this={logPanel}
							{lang}
							previewJob={testJob}
							{pastPreviews}
							previewIsLoading={testIsLoading}
							{editor}
							{diffEditor}
							{args}
							{showCaptures}
							customUi={customUi?.previewPanel}
						>
							{#if scriptProgress}
								<!-- Put to the slot in logpanel -->
								<JobProgressBar
									job={testJob}
									bind:scriptProgress
									bind:reset={jobProgressReset}
									compact={true}
								/>
							{/if}
							{#snippet capturesTab()}
								<div class="h-full p-2">
									<CaptureTable
										bind:this={captureTable}
										{hasPreprocessor}
										canHavePreprocessor={lang === 'bun' || lang === 'deno' || lang === 'python3'}
										isFlow={false}
										path={stablePathForCaptures}
										canEdit={true}
										on:applyArgs
										on:updateSchema
										on:addPreprocessor
									/>
								</div>
							{/snippet}
						</LogPanel>
					</Pane>
				</Splitpanes>
			</div>
		</Pane>
	</Splitpanes>
</SplitPanesWrapper><|MERGE_RESOLUTION|>--- conflicted
+++ resolved
@@ -45,12 +45,8 @@
 	import { getStringError } from './copilot/chat/utils'
 	import type { ScriptOptions } from './copilot/chat/ContextManager.svelte'
 	import { aiChatManager, AIMode } from './copilot/chat/AIChatManager.svelte'
-<<<<<<< HEAD
-	import { triggerableByAI } from '$lib/actions/triggerableByAI'
+	import { triggerableByAI } from '$lib/actions/triggerableByAI.svelte'
 	import AssetsDropdownButton from './assets/AssetsDropdownButton.svelte'
-=======
-	import { triggerableByAI } from '$lib/actions/triggerableByAI.svelte'
->>>>>>> 218792c8
 
 	interface Props {
 		// Exported
