--- conflicted
+++ resolved
@@ -570,14 +570,10 @@
   } else if (language === "java") {
     const { parse_java } = await import("./wasm/java/windmill_parser_wasm.js");
     inferedSchema = JSON.parse(parse_java(content));
-<<<<<<< HEAD
   } else if (language === "ruby") {
     const { parse_java } = await import("./wasm/java/windmill_parser_wasm.js");
     inferedSchema = JSON.parse(parse_java(content));
   	// for related places search: ADD_NEW_LANG 
-=======
-    // for related places search: ADD_NEW_LANG
->>>>>>> d47c078b
   } else {
     throw new Error("Invalid language: " + language);
   }
